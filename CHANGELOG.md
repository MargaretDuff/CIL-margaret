<<<<<<< HEAD


* xx.x.x
  - Added the a `Sampler` class as a CIL optimisation utility 
  - Updated the `SPDHG` algorithm to take a stochastic `Sampler` and to more easily set step sizes 
  - Deprecated `norms` and `prob` in the `SPDHG` algorithm to be set in the `BlockOperator` and `Sampler` respectively
=======
* x.x.x
>>>>>>> 70abc60e
  - Allow reduction methods on the DataContainer class to accept axis argument as string which matches values in dimension_labels
  - Added the functions `set_norms` and `get_norms` to the `BlockOperator` class 
  - Internal variable name change in BlockOperator to aid understanding
  - Bug fix for BlockDataContainer as iterator
  - Dropped support for IPP versions older than 2021.10 due to header changes
  - Fix build include directories
  - Proximal of MixedL21Norm with numpy backend now accepts numpy ndarray, DataContainer and float as tau parameter
  - Bug fix in SIRF TotalVariation unit tests with warm_start
  - Allow show2D to be used with 3D `DataContainer` instances

  
* 23.1.0
  - Fix bug in IndicatorBox proximal_conjugate
  - Allow CCPi Regulariser functions for non CIL object
  - Add norm for CompositionOperator
  - Refactor SIRT algorithm to make it more computationally and memory efficient
  - Optimisation in L2NormSquared
  - Added support for partitioner, when partitions have size 1
  - Fix for show_geometry bug for 2D data
  - FBP split processing bug fix - now respects panel origin set in geometry
  - Binner/Padder/Slicer bug fix - now respects panel origin set in geometry
  - Added warmstart capability to proximal evaluation of the CIL TotalVariation function.
  - Bug fix in the LinearOperator norm with an additional flag for the algorithm linearOperator.PowerMethod
  - Tidied up documentation in the framework folder

* 23.0.1
  - Fix bug with NikonReader requiring ROI to be set in constructor.

* 23.0.0
  - Partitioner is now able to create batches even if angle is not the outer dimension
  - Renamed `max_iteration_stop_cryterion` method in the Algorithm class to `max_iteration_stop_criterion`
  - Removed (previously deprecated) `very_verbose` parameter in `Algorithm`'s run method.
  - Removed (previously deprecated) `axpby` method in DataContainer.
  - Deprecate use of integer compression in NEXUSDataWriter.
  - Improved and tidied up documentation for all readers and writers, including hiding special members.
  - Use arguments instead of kwargs in all readers and writers with multiple kwargs, making documentation easier.
  - Update Apache2 License Headers.

* 22.2.0
  - BlockGeometry is iterable
  - Added `partition` to `AcquisitionData` to partition the data with 3 methods: `sequential`, `staggered` and `random_permutation`
  - TIGRE and ASTRA `ProjectionOperator` now support `BlockGeometry` as `acquisition_geometry` parameter, returning a `BlockOperator`
  - Added pre-set filters for `recon.FBP` and `recon.FDK`. Filters now include ram-lak, hamming, hann, cosine, shepp-logan.
  - Added RAWFileWriter to export data containers to raw files
  - Extended IndicatorBox to behave as IndicatorBoxPixelwise by passing masks in lower and upper bounds
  - Implemented IndicatorBox in numba and numpy
  - Dropped support for Python 3.6 and NumPy 1.15
  - Jenkins PR tests on Python 3.8 and NumPy 1.20
  - added yml file to create test environment
  - LeastSquares fixed docstring and unified gradient code when out is passed or not.
  - Add compression to 8bit and 16bit to TIFFWriter
  - Added convenience centre of rotation methods to `AcquisitionGeometry` class.
    - `get_centre_of_rotation()` calculates the centre of rotation of the system
    - `set_centre_of_rotation()` sets the system centre of rotation with an offset and angle
    - `set_centre_of_rotation_by_slice()` sets the system centre of rotation with offsets from two slices
  - Binner processor reworked:
    - Significant speed increase available via the C++ backend
    - Returned geometry is correctly offset where binning/cropping moves the origin
  - Slicer refactoring
    - Returned geometry is correctly offset where slicing/cropping moves the origin
  - Padder refactoring
    - Returned geometry is correctly offset where padding moves the origin
  - Github Actions:
    - update test python and numpy versions to 3.9 and 1.22
    - Update conda build action to v1.4.4
    - Fixes actions to run on ubuntu-20.04
    - Update version of upload_artifact github action to version 3.1.1
    - Update version of download_artifact github action to version 3.0.1
    - Update version of checkout github action to version 3.1.0
    - Update build-sphinx action to version 0.1.3
  - `io.utilities.HDF5_utilities` Added utility functions to browse hdf5 files and read datasets into numpy array
  - Implemented the analytical norm for GradientOperator
  - Added `ImageData.apply_circular_mask` method to mask out detector edge artefacts on reconstructed volumes
  - ROI selection, aspect ratio toggle and Play widget added to islicer
  - Add show1D display utility

* 22.1.0
  - use assert_allclose in test_DataContainer
  - added multiple colormaps to show2D
  - Fix segfault in GradientOperator due to parameter overflows on windows systems
  - Fix angle display precision and matplotlib warning for sinograms with show2D

* 22.0.0
  - Strongly convex functionality in TotalVariation and FGP_TV Functions
  - Refactored KullbackLeibler function class. Fix bug on gradient method for SIRF objects
  - Numba added as a CIL requirement
  - Simplify initialisation of `CentreOfRotation.ImageSharpness` with new parameter `backend`
  - Added ISTA algorithm. Improve inheritance of proximal gradient algorithms
  - Updated interface to `plugins.tigre`/`plugins.astra` `FBP` and `ProjectionOperator` classes
  - Update NikonDataReader to parse and set up geometry with: `ObjectTilt` `CentreOfRotationTop` and `CentreOfRotationBottom`
  - Cleaned up unit test structure and output
  - Removal of deprecated code:
    - AcquisitionGeometry `__init__` no longer returns a configured geometry, use factory `create` methods instead
    - `subset` method removed, use `get_slice` or `reorder` methods
    - NikonDataReader `normalize` kwarg removed, use `normalise`
    - Algorithms initialisation `x_init` kwarg removed, use `initial`
    - Removed deprecated numpy calls
  - DataProcessors use weak-reference to input data
  - Merged CIL-ASTRA code in to CIL repository simplifying test, build and install procedures
    - Modules not moved should be considered deprecated
    - CIL remains licensed as APACHE-2.0
    - Minor bug fixes to the CPU 2D Parallel-beam FBP
  - Add ndim property for DataContainer class
  - Fixes show_geometry compatibility issue with matplotlib 3.5
  - Added ZEISSDataReader with cone/parallel beam, slicing, TXM Functionality
  - Raise exception if filename or data haven't been set in NexusDataWriter
  - Fixes error when update_objective_interval is set to 0 in an algorithm run
  - Deprecated:
    - TXRMDataReader is deprecated in favour of ZEISSDataReader
  - GitHub Actions:
    - Update to version 0.1.1 of lauramurgatroyd/build-sphinx-action for building the documentation - ensures docs are always built from cil master

* 21.4.1
 - Removed prints from unittests and cleanup of unittest code.
 - CMake:
   - install script re-allows selection of non default install directory ([#1246](https://github.com/TomographicImaging/CIL/issues/1246))
 - TIFF writer uses logging
 - Added unittests for TIFF functionality

* 21.4.0
  - PEP 440 compliant version
  - CMake fix due to use of pip install.
  - Recon.FBP allows 'astra' backend
  - Fixed PowerMethod for square/non-square, complex/float matrices with stopping criterion.
  - CofR image_sharpness improved for large datasets
  - Geometry alignmentment fix for 2D datasets
  - CGLS update for sapyb to enable complex data, bugfix in use of initial
  - added sapyb and deprecated axpby. All algorithm updated to use sapyb.
  - Allow use of square brackets in file paths to TIFF and Nikon datasets

* 21.3.1
  - Added matplotlib version dependency to conda recipe
  - Fixed TIGRE wrappers for geometry with a virtual detector
  - Fixed TIGRE wrappers for cone-beam geometry with tilted rotation axis

* 21.3.0
  - Accelerated PDHG which handles strong convexity of functions
  - TotalVariation Function handles SIRF ImageData
  - Simulated datasets and volume added to DataExamples
  - TIGRE wrappers for parallel-beam geometry added
  - NEXUSWriter and NEXUSReader offer (8bit and 16bit) compression of data
  - show2D show_geom now return an object that can be saved with a `save` method
  - GradientOperator can be now used with SIRF DataContainers, both PET and MR
  - Add anisotropy in TotalVariation function
  - CCPi Regularisation plugin is refactored, only FGP_TV, FGP_dTV, TGV and TNV are exposed. Docstrings and functionality unit tests are added. Tests of the functions are meant to be in the CCPi-Regularisation toolkit itself.
  - Add dtype for ImageGeometry, AcquisitionGeometry, VectorGeometry, BlockGeometry
  - Fix GradientOperator to handle pseudo 2D CIL geometries
  - Created recon module with FBP and FDK using fast filtering library and TIGRE backprojectors
  - Added Intel IPP based library for filtering step of FBP
  - PDHG memory optimisation
  - ScaledFunction memory Optimisation
  - The github actions are merged into one action with multiple jobs
  - The conda build job uploads an artifact of the build tar.bz file which is later used by the documentation build job - which installs the package into a miniconda environment.
  - Documentation pages for recon, astra and cil-plugins are published.

* 21.2.0
  - add version string from git describe
  - add CCPi-Regularisation toolkit in unittests
  - show_geometry implemented to display AcquisitionGeometry objects, can be imported from utilities.display
  - CentreOfRotationCorrector.image_sharpness implemented which finds the rotation axis offset by maximising sharpness of a single slice reconstruction
  - Renamed CentreOfRotationCorrector.xcorr to CentreOfRotationCorrector.xcorrelation
  - Implemented Padder processor

* 21.1.0
  - Added TomoPhantom plugin to create 2D/3D + channel ImageData phantoms based on the TomoPhantom model library
  - Fixed bug in Zeiss reader geometry direction of rotation

* 21.0.0
  - Show2D now takes 4D datasets and slice infomation as input
  - TIGRE reconstruction package wrapped for cone-beam tomography
  - Datacontainers have get_slice method which returns a dataset with a single slice of the data
  - Datacontainers have reorder method which reorders the data in memory as requested, or for use with 'astra' or 'tigre'
  - Subset method has been deprecated
  - AcquisitionData and ImageData enforce requirement for a geometry on creation
  - New processors AbsorptionTransmissionConverter and TransmissionAbsorptionConverter to convert between Absorption and Transmission
  - Implemented Binner and Slicer processors
  - Implemented MaskGenerator and Masker processors

* 20.11.2
  - fixed windows build
  - NikonDataReader converts Nikon geometry to CIL geometry from xtekct file including detector and centre-or-rotation offsets
  - NexusdataReader supports files written with old versions of NexusDataWriter

* 20.11
  - python module renamed to cil
  - renamed Identity->IdentityOperator, Gradient->GradientOperator, SymmetrisedGradient->SymmetrisedGradientOperator

* 20.09.1
  - FiniteDifferenceOperator takes into consideration voxel size
  - Added CentreOfRotationCorrector
  - Removed CenterOfRotationFinder
  - moved TestData to utilities and renamed as dataexample
  - verbosity of Algorithms is independent of the update_objective_interval
  - added unittests
  - renamed
    - GradientDescent to GD
    - SparseFiniteDiff to SparseFiniteDifferenceOperator
    - LinearOperatorMatrix to MatrixOperator
  - bugfix update_objective of SPDHG

* 20.09
  - added SPDHG algorithm
  - added TotalVariation function
  - Redesign of the AcquisitionGeometry class allowing more general acquisition trajectories than currently possible.
  - Added ZEISS reader

* 20.04
  - Significant upgrades to the operator and function classes to allow more flexible definition of optimisation problems
  - Added multithreaded C library for calculation of finite difference and some data processing
  - Added Gradient operator using C library and numpy backends

* 19.10
  - Improved usability with reader/writers and plotting utilities
  - Substantially improved test coverage

* 19.07
  - Introduction of BlockFramework
  - major revision and restructuring of the whole code
  - rewritten io package

* 19.02
  - introduction of Algorithm class
  - unit test expanded and moved to test directory
  - unified build system on Jenkins based on CCPi-VirtualMachine repo
 - switched to calendar versioning YY.0M.

* 0.10.0

* 0.9.4
  - Initial release<|MERGE_RESOLUTION|>--- conflicted
+++ resolved
@@ -1,13 +1,5 @@
-<<<<<<< HEAD
-
-
-* xx.x.x
-  - Added the a `Sampler` class as a CIL optimisation utility 
-  - Updated the `SPDHG` algorithm to take a stochastic `Sampler` and to more easily set step sizes 
-  - Deprecated `norms` and `prob` in the `SPDHG` algorithm to be set in the `BlockOperator` and `Sampler` respectively
-=======
+
 * x.x.x
->>>>>>> 70abc60e
   - Allow reduction methods on the DataContainer class to accept axis argument as string which matches values in dimension_labels
   - Added the functions `set_norms` and `get_norms` to the `BlockOperator` class 
   - Internal variable name change in BlockOperator to aid understanding
@@ -17,6 +9,9 @@
   - Proximal of MixedL21Norm with numpy backend now accepts numpy ndarray, DataContainer and float as tau parameter
   - Bug fix in SIRF TotalVariation unit tests with warm_start
   - Allow show2D to be used with 3D `DataContainer` instances
+  - Added the a `Sampler` class as a CIL optimisation utility 
+  - Updated the `SPDHG` algorithm to take a stochastic `Sampler` and to more easily set step sizes 
+  - Deprecated `norms` and `prob` in the `SPDHG` algorithm to be set in the `BlockOperator` and `Sampler` respectively
 
   
 * 23.1.0
