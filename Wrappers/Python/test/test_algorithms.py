--- conflicted
+++ resolved
@@ -21,21 +21,10 @@
 from tempfile import NamedTemporaryFile
 
 import numpy as np
-<<<<<<< HEAD
-from numpy import nan, inf
+import logging
+
 from cil.framework import (ImageGeometry, ImageData, VectorGeometry, AcquisitionData, AcquisitionGeometry,
-                           BlockDataContainer, BlockGeometry, image_labels)
-=======
-import logging
-
-from cil.framework import VectorData
-from cil.framework import ImageData
-from cil.framework import AcquisitionData
-from cil.framework import ImageGeometry
-from cil.framework import AcquisitionGeometry
-from cil.framework import BlockDataContainer
-from cil.framework import BlockGeometry
->>>>>>> ac752157
+                           BlockDataContainer, BlockGeometry, VectorData, image_labels)
 
 from cil.optimisation.operators import IdentityOperator
 from cil.optimisation.operators import GradientOperator, BlockOperator, MatrixOperator
@@ -57,12 +46,7 @@
 from cil.utilities import dataexample
 from cil.utilities import noise as applynoise
 from cil.optimisation.functions import Rosenbrock
-<<<<<<< HEAD
-from cil.framework import VectorData
-=======
 from cil.optimisation.utilities import callbacks
-from cil.framework import VectorData, VectorGeometry
->>>>>>> ac752157
 from cil.utilities.quality_measures import mae, mse, psnr
 
 # Fast Gradient Projection algorithm for Total Variation(TV)
@@ -199,13 +183,8 @@
         initial = ig.allocate()
         b = initial.copy()
         # fill with random numbers
-<<<<<<< HEAD
-        b.fill(numpy.random.random(initial.shape))
+        b.fill(np.random.random(initial.shape))
         initial = ig.allocate(image_labels["RANDOM"])
-=======
-        b.fill(np.random.random(initial.shape))
-        initial = ig.allocate(ImageGeometry.RANDOM)
->>>>>>> ac752157
         identity = IdentityOperator(ig)
 
         norm2sq = OperatorCompositionFunction(L2NormSquared(b=b), identity)
@@ -329,15 +308,9 @@
         initial = ImageData(geometry=ig)
         initial = ig.allocate()
         b = initial.copy()
-<<<<<<< HEAD
-        # fill with random numbers  
-        b.fill(numpy.random.random(initial.shape))
-        initial = ig.allocate(image_labels["RANDOM"])
-=======
         # fill with random numbers
         b.fill(np.random.random(initial.shape))
-        initial = ig.allocate(ImageGeometry.RANDOM)
->>>>>>> ac752157
+        initial = ig.allocate(image_labels["RANDOM"])
         identity = IdentityOperator(ig)
 
         norm2sq = LeastSquares(identity, b)
