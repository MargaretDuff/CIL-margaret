#  Copyright 2019 United Kingdom Research and Innovation
#  Copyright 2019 The University of Manchester
#
#  Licensed under the Apache License, Version 2.0 (the "License");
#  you may not use this file except in compliance with the License.
#  You may obtain a copy of the License at
#
#      http://www.apache.org/licenses/LICENSE-2.0
#
#  Unless required by applicable law or agreed to in writing, software
#  distributed under the License is distributed on an "AS IS" BASIS,
#  WITHOUT WARRANTIES OR CONDITIONS OF ANY KIND, either express or implied.
#  See the License for the specific language governing permissions and
#  limitations under the License.
#
# Authors:
# CIL Developers, listed at: https://github.com/TomographicImaging/CIL/blob/master/NOTICE.txt

from utils import has_cvxpy
import unittest
from os import unlink
from tempfile import NamedTemporaryFile

import numpy as np
import logging

from cil.framework import VectorData
from cil.framework import ImageData
from cil.framework import AcquisitionData
from cil.framework import ImageGeometry
from cil.framework import AcquisitionGeometry
from cil.framework import BlockDataContainer
from cil.framework import BlockGeometry
from cil.optimisation.utilities import Sampler

from cil.optimisation.utilities import ArmijoStepSizeRule, ConstantStepSize
from cil.optimisation.operators import IdentityOperator
from cil.optimisation.operators import GradientOperator, BlockOperator, MatrixOperator

from cil.optimisation.functions import LeastSquares, ZeroFunction, \
    L2NormSquared, OperatorCompositionFunction
from cil.optimisation.functions import MixedL21Norm, BlockFunction, L1Norm, KullbackLeibler
from cil.optimisation.functions import IndicatorBox

from scipy.optimize import minimize, rosen

from cil.optimisation.algorithms import Algorithm
from cil.optimisation.algorithms import GD
from cil.optimisation.algorithms import CGLS
from cil.optimisation.algorithms import SIRT
from cil.optimisation.algorithms import FISTA
from cil.optimisation.algorithms import ISTA
from cil.optimisation.algorithms import SPDHG
from cil.optimisation.algorithms import PDHG
from cil.optimisation.algorithms import LADMM

from cil.utilities import dataexample
from cil.utilities import noise as applynoise
from cil.optimisation.functions import Rosenbrock
from cil.optimisation.utilities import callbacks
from cil.framework import VectorData, VectorGeometry
from cil.utilities.quality_measures import mae, mse, psnr

# Fast Gradient Projection algorithm for Total Variation(TV)
from cil.optimisation.functions import TotalVariation
<<<<<<< HEAD
from cil.plugins.ccpi_regularisation.functions import FGP_TV
import logging
from testclass import CCPiTestClass
from utils import has_astra
=======
from testclass import CCPiTestClass
from utils import has_astra, initialise_tests
>>>>>>> ccf17f39

log = logging.getLogger(__name__)
initialise_tests()

if has_astra:
    from cil.plugins.astra import ProjectionOperator


<<<<<<< HEAD
class TestAlgorithms(CCPiTestClass):
=======
if has_cvxpy:
    import cvxpy


class TestGD(CCPiTestClass):
    def setUp(self):

        x0_1 = 1.1
        x0_2 = 1.1
        # x0_1 = 0.5
        # x0_2 = 0.5
        self.x0 = np.array([x0_1, x0_2])

        self.initial = VectorData(np.array(self.x0))
        method = 'Nelder-Mead'  # or "BFGS"
        # self.scipy_opt_low = minimize(rosen, self.x0, method=method, tol=1e-3, options={"maxiter":50})
        self.scipy_opt_high = minimize(
            rosen, self.x0, method=method, tol=1e-2)  # (1., 1.)
        # fixed (alpha=1, beta=100) same to Scipy, min at (alpha,alpha^2)
        self.f = Rosenbrock(alpha=1, beta=100)
>>>>>>> ccf17f39

    def test_GD(self):
        ig = ImageGeometry(12, 13, 14)
        initial = ig.allocate()
        # b = initial.copy()
        # fill with random numbers
        # b.fill(np.random.random(initial.shape))
        b = ig.allocate('random')
        identity = IdentityOperator(ig)

        norm2sq = LeastSquares(identity, b)
<<<<<<< HEAD
        rate = norm2sq.L / 3.

        alg = GD(initial=initial,
                 objective_function=norm2sq,
                 rate=rate, atol=1e-9, rtol=1e-6)
=======
        step_size = norm2sq.L / 3.

        alg = GD(initial=initial, objective_function=norm2sq, step_size=step_size,
                 atol=1e-9, rtol=1e-6)
>>>>>>> ccf17f39
        alg.max_iteration = 1000
        alg.run(1000,verbose=0)
        self.assertNumpyArrayAlmostEqual(alg.x.as_array(), b.as_array())
<<<<<<< HEAD
        alg = GD(initial=initial,
                 objective_function=norm2sq,
                 rate=rate, max_iteration=20,
                 update_objective_interval=2,
                 atol=1e-9, rtol=1e-6)
=======
        alg = GD(initial=initial, objective_function=norm2sq, step_size=step_size,
                 atol=1e-9, rtol=1e-6, max_iteration=20, update_objective_interval=2)
>>>>>>> ccf17f39
        alg.max_iteration = 20
        self.assertTrue(alg.max_iteration == 20)
        self.assertTrue(alg.update_objective_interval == 2)
        alg.run(20, verbose=0)
        self.assertNumpyArrayAlmostEqual(alg.x.as_array(), b.as_array())

        self.assertAlmostEqual(alg.get_last_objective(), 0)
        self.assertNotAlmostEqual(alg.loss[0], alg.loss[1])

    def test_update_interval_0(self):
        '''
        Checks that an algorithm runs with no problems when
        the update_objective interval is set to 0 and with
        verbose on / off
        '''
        ig = ImageGeometry(12, 13, 14)
        initial = ig.allocate()
        b = ig.allocate('random')
        identity = IdentityOperator(ig)
        norm2sq = LeastSquares(identity, b)
        alg = GD(initial=initial,
                 objective_function=norm2sq,
                 max_iteration=20,
                 update_objective_interval=0,
                 atol=1e-9, rtol=1e-6)
        self.assertTrue(alg.update_objective_interval == 0)
        alg.run(20, verbose=True)
        self.assertNumpyArrayAlmostEqual(alg.x.as_array(), b.as_array())
        alg.run(20, verbose=False)
        self.assertNumpyArrayAlmostEqual(alg.x.as_array(), b.as_array())

<<<<<<< HEAD
=======
    def test_gd_step_size_init(self):
        gd = GD(initial=self.initial, objective_function=self.f, step_size=0.002)
        self.assertEqual(gd.step_size_rule.step_size, 0.002)
        self.assertEqual(gd.step_size, 0.002)

        gd = GD(initial=self.initial, objective_function=self.f)
        self.assertEqual(gd.step_size_rule.alpha_orig, 1e6)
        self.assertEqual(gd.step_size_rule.beta, 0.5)
        self.assertEqual(gd.step_size_rule.max_iterations, np.ceil(
            2 * np.log10(1e6) / np.log10(2)))
        with self.assertRaises(TypeError):
            gd.step_size

        gd = GD(initial=self.initial,
                objective_function=self.f, alpha=1e2, beta=0.25)
        self.assertEqual(gd.step_size_rule.alpha_orig, 1e2)
        self.assertEqual(gd.step_size_rule.beta, 0.25)
        self.assertEqual(gd.step_size_rule.max_iterations, np.ceil(
            2 * np.log10(1e2) / np.log10(2)))

        with self.assertRaises(TypeError):
            gd = GD(initial=self.initial, objective_function=self.f,
                    step_size=0.1, step_size_rule=ConstantStepSize(0.5))

    def test_gd_constant_step_size_init(self):
        rule = ConstantStepSize(0.4)
        self.assertEqual(rule.step_size, 0.4)
        gd = GD(initial=self.initial,
                objective_function=self.f, step_size=rule)
        self.assertEqual(gd.step_size_rule.step_size, 0.4)
        self.assertEqual(gd.step_size, 0.4)

    def test_gd_fixed_step_size_rosen(self):

        gd = GD(initial=self.initial, objective_function=self.f, step_size=0.002,
                max_iteration=3000,
                update_objective_interval=500)
        gd.run(3000, verbose=0)
        np.testing.assert_allclose(
            gd.solution.array[0], self.scipy_opt_high.x[0], atol=1e-2)
        np.testing.assert_allclose(
            gd.solution.array[1], self.scipy_opt_high.x[1], atol=1e-2)

    def test_armijo_step_size_init(self):

        rule = ArmijoStepSizeRule()
        self.assertEqual(rule.alpha_orig, 1e6)
        self.assertEqual(rule.beta, 0.5)
        self.assertEqual(rule.max_iterations, np.ceil(2 * np.log10(1e6) / np.log10(2)))

        gd = GD(initial=self.initial,
                objective_function=self.f, step_size=rule)
        self.assertEqual(gd.step_size_rule.alpha_orig, 1e6)
        self.assertEqual(gd.step_size_rule.beta, 0.5)
        self.assertEqual(gd.step_size_rule.max_iterations, np.ceil(
            2 * np.log10(1e6) / np.log10(2)))

        rule = ArmijoStepSizeRule(5e5, 0.2, 5)
        self.assertEqual(rule.alpha_orig, 5e5)
        self.assertEqual(rule.beta, 0.2)
        self.assertEqual(rule.max_iterations, 5)

        gd = GD(initial=self.initial,
                objective_function=self.f, step_size=rule)
        self.assertEqual(gd.step_size_rule.alpha_orig, 5e5)
        self.assertEqual(gd.step_size_rule.beta, 0.2)
        self.assertEqual(gd.step_size_rule.max_iterations, 5)

        with self.assertRaises(TypeError):
            gd.step_size

>>>>>>> ccf17f39
    def test_GDArmijo(self):
        ig = ImageGeometry(12, 13, 14)
        initial = ig.allocate()
        # b = initial.copy()
        # fill with random numbers
        # b.fill(np.random.random(initial.shape))
        b = ig.allocate('random')
        identity = IdentityOperator(ig)

        norm2sq = LeastSquares(identity, b)
<<<<<<< HEAD
        rate = None

        alg = GD(initial=initial,
                 objective_function=norm2sq, rate=rate)
=======

        alg = GD(initial=initial, objective_function=norm2sq)
>>>>>>> ccf17f39
        alg.max_iteration = 100
        alg.run(100, verbose=0)
        self.assertNumpyArrayAlmostEqual(alg.x.as_array(), b.as_array())
<<<<<<< HEAD
        alg = GD(initial=initial,
                 objective_function=norm2sq,
                 max_iteration=20,
                 update_objective_interval=2)
=======
        alg = GD(initial=initial, objective_function=norm2sq,
                 max_iteration=20, update_objective_interval=2)
>>>>>>> ccf17f39
        # alg.max_iteration = 20
        self.assertTrue(alg.max_iteration == 20)
        self.assertTrue(alg.update_objective_interval == 2)
        alg.run(20, verbose=0)
        self.assertNumpyArrayAlmostEqual(alg.x.as_array(), b.as_array())

<<<<<<< HEAD
    def test_GDArmijo2(self):

        f = Rosenbrock(alpha=1., beta=100.)
        vg = VectorGeometry(2)
        x = vg.allocate('random_int', seed=2)
        # x = vg.allocate('random', seed=1)
        x.fill(numpy.asarray([10., -3.]))

        max_iter = 10000
        update_interval = 1000

        alg = GD(x, f, max_iteration=max_iter,
                 update_objective_interval=update_interval, alpha=1e6)

        alg.run(verbose=0)

        # this with 10k iterations
        numpy.testing.assert_array_almost_equal(alg.get_output().as_array(), [
                                                0.13463363, 0.01604593], decimal=5)
        # this with 1m iterations
        # numpy.testing.assert_array_almost_equal(alg.get_output().as_array(), [1,1], decimal = 1)
        # numpy.testing.assert_array_almost_equal(alg.get_output().as_array(), [0.982744, 0.965725], decimal = 6)

    def test_CGLS(self):
        ig = ImageGeometry(10, 2)
        numpy.random.seed(2)
        initial = ig.allocate(1.)
        b = ig.allocate('random')
        identity = IdentityOperator(ig)

        alg = CGLS(initial=initial, operator=identity, data=b)

        np.testing.assert_array_equal(
            initial.as_array(), alg.solution.as_array())

        alg.max_iteration = 200
        alg.run(20, verbose=0)
        self.assertNumpyArrayAlmostEqual(alg.x.as_array(), b.as_array())

        alg = CGLS(initial=initial, operator=identity, data=b,
                   max_iteration=200, update_objective_interval=2)
        self.assertTrue(alg.max_iteration == 200)
        self.assertTrue(alg.update_objective_interval == 2)
        alg.run(20, verbose=0)
        self.assertNumpyArrayAlmostEqual(alg.x.as_array(), b.as_array())

=======
    def test_gd_armijo_rosen(self):
        armj = ArmijoStepSizeRule(alpha=50, max_iterations=150)
        gd = GD(initial=self.initial, objective_function=self.f, step_size=armj,
                max_iteration=2500,
                update_objective_interval=500)
        gd.run(2500,verbose=0)
        np.testing.assert_allclose(
            gd.solution.array[0], self.scipy_opt_high.x[0], atol=1e-2)
        np.testing.assert_allclose(
            gd.solution.array[1], self.scipy_opt_high.x[1], atol=1e-2)


class TestFISTA(CCPiTestClass):
>>>>>>> ccf17f39
    def test_FISTA(self):
        ig = ImageGeometry(127, 139, 149)
        initial = ig.allocate()
        b = initial.copy()
        # fill with random numbers
        b.fill(np.random.random(initial.shape))
        initial = ig.allocate(ImageGeometry.RANDOM)
        identity = IdentityOperator(ig)

        norm2sq = OperatorCompositionFunction(L2NormSquared(b=b), identity)
        opt = {'tol': 1e-4, 'memopt': False}
<<<<<<< HEAD
        logging.info("initial objective {}".format(norm2sq(initial)))
=======
        log.info("initial objective %s", norm2sq(initial))
>>>>>>> ccf17f39

        alg = FISTA(initial=initial, f=norm2sq, g=ZeroFunction())
        alg.max_iteration = 2
        alg.run(20, verbose=0)
        self.assertNumpyArrayAlmostEqual(alg.x.as_array(), b.as_array())

        alg = FISTA(initial=initial, f=norm2sq, g=ZeroFunction(),
                    max_iteration=2, update_objective_interval=2)

        self.assertTrue(alg.max_iteration == 2)
        self.assertTrue(alg.update_objective_interval == 2)

        alg.run(20, verbose=0)
        self.assertNumpyArrayAlmostEqual(alg.x.as_array(), b.as_array())

        # Testing g=None
        alg = FISTA(initial=initial, f=norm2sq, g=None,
                    max_iteration=2, update_objective_interval=2)
        self.assertTrue(alg.max_iteration == 2)
        self.assertTrue(alg.update_objective_interval == 2)
        alg.run(20, verbose=0)
        self.assertNumpyArrayAlmostEqual(alg.x.as_array(), b.as_array())

        # Testing f=None
        alg = FISTA(initial=initial, f=None, g=L1Norm(b=b),
                    max_iteration=2, update_objective_interval=2)
        self.assertTrue(alg.max_iteration == 2)
        self.assertTrue(alg.update_objective_interval == 2)
        alg.run(20, verbose=0)
        self.assertNumpyArrayAlmostEqual(alg.x.as_array(), b.as_array())

        # Testing f and g is None
        with self.assertRaises(ValueError):
            alg = FISTA(initial=initial, f=None, g=None,
                        max_iteration=2, update_objective_interval=2)

    def test_FISTA_update(self):

        # setup linear system to solve
        np.random.seed(10)
        n = 50
        m = 500

        A = np.random.uniform(0, 1, (m, n)).astype('float32')
        b = (A.dot(np.random.randn(n)) + 0.1 *
             np.random.randn(m)).astype('float32')

        Aop = MatrixOperator(A)
        bop = VectorData(b)

        f = LeastSquares(Aop, b=bop, c=0.5)
        g = ZeroFunction()

        ig = Aop.domain

        initial = ig.allocate()

        # ista run 10 iteration
        tmp_initial = ig.allocate()
        fista = FISTA(initial=tmp_initial, f=f, g=g, max_iteration=1)
<<<<<<< HEAD
        fista.run()
=======
        fista.run(1)
>>>>>>> ccf17f39

        # fista update method
        t_old = 1

        step_size = 1.0/f.L
        x_old = ig.allocate()
        y_old = ig.allocate()

        for _ in range(1):

            x = g.proximal(y_old - step_size *
                           f.gradient(y_old), tau=step_size)
<<<<<<< HEAD
            t = 0.5*(1 + numpy.sqrt(1 + 4*(t_old**2)))
=======
            t = 0.5*(1 + np.sqrt(1 + 4*(t_old**2)))
>>>>>>> ccf17f39
            y = x + ((t_old-1)/t) * (x - x_old)

            x_old.fill(x)
            y_old.fill(y)
            t_old = t

        np.testing.assert_allclose(fista.solution.array, x.array, atol=1e-2)

        # check objective
        res1 = fista.objective[-1]
        res2 = f(x) + g(x)
        self.assertTrue(res1 == res2)

        tmp_initial = ig.allocate()
        fista1 = FISTA(initial=tmp_initial, f=f, g=g, max_iteration=1)
        self.assertTrue(fista1.is_provably_convergent())

        fista1 = FISTA(initial=tmp_initial, f=f, g=g,
                       max_iteration=1, step_size=30.0)
        self.assertFalse(fista1.is_provably_convergent())

    def test_FISTA_Norm2Sq(self):
        ig = ImageGeometry(127, 139, 149)
        b = ig.allocate(ImageGeometry.RANDOM)
        # fill with random numbers
        initial = ig.allocate(ImageGeometry.RANDOM)
        identity = IdentityOperator(ig)

        norm2sq = LeastSquares(identity, b)

        opt = {'tol': 1e-4, 'memopt': False}
<<<<<<< HEAD
        logging.info("initial objective {}".format(norm2sq(initial)))
=======
        log.info("initial objective %s", norm2sq(initial))
>>>>>>> ccf17f39
        alg = FISTA(initial=initial, f=norm2sq, g=ZeroFunction())
        alg.max_iteration = 2
        alg.run(20, verbose=0)
        self.assertNumpyArrayAlmostEqual(alg.x.as_array(), b.as_array())

        alg = FISTA(initial=initial, f=norm2sq, g=ZeroFunction(),
                    max_iteration=2, update_objective_interval=3)
        self.assertTrue(alg.max_iteration == 2)
        self.assertTrue(alg.update_objective_interval == 3)

        alg.run(20, verbose=0)
        self.assertNumpyArrayAlmostEqual(alg.x.as_array(), b.as_array())

    def test_FISTA_catch_Lipschitz(self):
        ig = ImageGeometry(127, 139, 149)
        initial = ImageData(geometry=ig)
        initial = ig.allocate()
        b = initial.copy()
        # fill with random numbers
<<<<<<< HEAD
        b.fill(numpy.random.random(initial.shape))
=======
        b.fill(np.random.random(initial.shape))
>>>>>>> ccf17f39
        initial = ig.allocate(ImageGeometry.RANDOM)
        identity = IdentityOperator(ig)

        norm2sq = LeastSquares(identity, b)
        log.info('Lipschitz %s', norm2sq.L)
        # norm2sq.L = None
        # norm2sq.L = 2 * norm2sq.c * identity.norm()**2
        # norm2sq = OperatorCompositionFunction(L2NormSquared(b=b), identity)
        opt = {'tol': 1e-4, 'memopt': False}
<<<<<<< HEAD
        logging.info("initial objective".format(norm2sq(initial)))
        with self.assertRaises(ValueError):
            alg = FISTA(initial=initial, f=L1Norm(), g=ZeroFunction())
=======
        log.info("initial objective %s", norm2sq(initial))
        with self.assertRaises(TypeError):
            alg = FISTA(initial=initial, f=L1Norm(), g=ZeroFunction())

    def test_FISTA_Denoising(self):
        # adapted from demo FISTA_Tikhonov_Poisson_Denoising.py in CIL-Demos repository
        data = dataexample.SHAPES.get()
        ig = data.geometry
        ag = ig
        N = 300
        # Create Noisy data with Poisson noise
        scale = 5
        noisy_data = applynoise.poisson(data/scale, seed=10) * scale

        # Regularisation Parameter
        alpha = 10

        # Setup and run the FISTA algorithm
        operator = GradientOperator(ig)
        fid = KullbackLeibler(b=noisy_data)
        reg = OperatorCompositionFunction(alpha * L2NormSquared(), operator)

        initial = ig.allocate()
        fista = FISTA(initial=initial, f=reg, g=fid)
        fista.max_iteration = 3000
        fista.update_objective_interval = 500
        fista.run(3000, verbose=0)
        rmse = (fista.get_output() - data).norm() / data.as_array().size
        log.info("RMSE %f", rmse)
        self.assertLess(rmse, 4.2e-4)


class testISTA(CCPiTestClass):

    def setUp(self):

        np.random.seed(10)
        n = 50
        m = 500

        A = np.random.uniform(0, 1, (m, n)).astype('float32')
        b = (A.dot(np.random.randn(n)) + 0.1 *
             np.random.randn(m)).astype('float32')

        self.Aop = MatrixOperator(A)
        self.bop = VectorData(b)

        self.f = LeastSquares(self.Aop, b=self.bop, c=0.5)
        self.g = ZeroFunction()
        self.h = L1Norm()

        self.ig = self.Aop.domain

        self.initial = self.ig.allocate()

    def tearDown(self):
        pass

    def test_signature(self):

        # check required arguments (initial, f, g)
        with np.testing.assert_raises(TypeError):
            ista = ISTA(f=self.f, g=self.g)

        with np.testing.assert_raises(TypeError):
            ista = ISTA(initial=self.initial, f=self.f)

        with np.testing.assert_raises(TypeError):
            ista = ISTA(initial=self.initial, g=self.g)

        # ista no step-size
        ista = ISTA(initial=self.initial, f=self.f, g=self.g)
        np.testing.assert_equal(ista.step_size, 0.99*2./self.f.L)

        # ista step-size
        tmp_step_size = 10.
        ista = ISTA(initial=self.initial, f=self.f,
                    g=self.g, step_size=tmp_step_size)
        np.testing.assert_equal(ista.step_size, tmp_step_size)

        # check initialisation
        self.assertTrue(id(ista.x) != id(ista.initial))
        self.assertTrue(id(ista.x_old) != id(ista.initial))

    def test_update(self):

        # ista run 10 iteration
        tmp_initial = self.ig.allocate()
        ista = ISTA(initial=tmp_initial, f=self.f, g=self.g, max_iteration=1)
        ista.run(1)

        x = tmp_initial.copy()
        x_old = tmp_initial.copy()

        for _ in range(1):
            x = ista.g.proximal(x_old - (0.99*2/ista.f.L)
                                * ista.f.gradient(x_old), (1./ista.f.L))
            x_old.fill(x)

        np.testing.assert_allclose(ista.solution.array, x.array, atol=1e-2)

        # check objective
        res1 = ista.objective[-1]
        res2 = self.f(x) + self.g(x)
        self.assertTrue(res1 == res2)

    def test_update_g_none(self):

        # ista run 10 iteration
        tmp_initial = self.ig.allocate()
        ista = ISTA(initial=tmp_initial, f=self.f, g=None,  max_iteration=1)
        ista.run(1)

        x = tmp_initial.copy()
        x_old = tmp_initial.copy()

        x = ista.g.proximal(x_old - (0.99*2/ista.f.L) *
                            ista.f.gradient(x_old), (1./ista.f.L))
        x_old.fill(x)

        np.testing.assert_allclose(ista.solution.array, x.array, atol=1e-2)

        # check objective
        res1 = ista.objective[-1]
        res2 = self.f(x) + self.g(x)
        self.assertTrue(res1 == res2)

    def test_update_f_none(self):

        # ista run 1 iteration
        tmp_initial = self.ig.allocate()
        ista = ISTA(initial=tmp_initial, f=None, g=self.h,  max_iteration=1)
        ista.run(1)

        x = tmp_initial.copy()
        x_old = tmp_initial.copy()

        for _ in range(1):
            x = ista.g.proximal(x_old, ista.step_size)
            x_old.fill(x)

        np.testing.assert_allclose(ista.solution.array, x.array, atol=1e-2)

        # check objective
        res1 = ista.objective[-1]
        res2 = self.h(x)
        self.assertTrue(res1 == res2)

    def test_f_and_g_none(self):
        tmp_initial = self.ig.allocate()
        with self.assertRaises(ValueError):
            ista = ISTA(initial=tmp_initial, f=None, g=None,  max_iteration=1)

    def test_provable_condition(self):

        tmp_initial = self.ig.allocate()
        ista1 = ISTA(initial=tmp_initial, f=self.f, g=self.g, max_iteration=10)
        self.assertTrue(ista1.is_provably_convergent())

        ista1 = ISTA(initial=tmp_initial, f=self.f, g=self.g,
                     max_iteration=10, step_size=30.0)
        self.assertFalse(ista1.is_provably_convergent())

    @unittest.skipUnless(has_cvxpy, "CVXpy not installed")
    def test_with_cvxpy(self):

        ista = ISTA(initial=self.initial, f=self.f,
                    g=self.g, max_iteration=2000)
        ista.run(2000, verbose=0)

        u_cvxpy = cvxpy.Variable(self.ig.shape[0])
        objective = cvxpy.Minimize(
            0.5 * cvxpy.sum_squares(self.Aop.A @ u_cvxpy - self.bop.array))
        p = cvxpy.Problem(objective)
        p.solve(verbose=True, solver=cvxpy.SCS, eps=1e-4)

        np.testing.assert_allclose(p.value, ista.objective[-1], atol=1e-3)
        np.testing.assert_allclose(
            u_cvxpy.value, ista.solution.array, atol=1e-3)


class TestCGLS(CCPiTestClass):
    def test_CGLS(self):
        ig = ImageGeometry(10, 2)
        np.random.seed(2)
        initial = ig.allocate(1.)
        b = ig.allocate('random')
        identity = IdentityOperator(ig)

        alg = CGLS(initial=initial, operator=identity, data=b)

        np.testing.assert_array_equal(
            initial.as_array(), alg.solution.as_array())

        alg.max_iteration = 200
        alg.run(20, verbose=0)
        self.assertNumpyArrayAlmostEqual(alg.x.as_array(), b.as_array())

        alg = CGLS(initial=initial, operator=identity, data=b,
                   max_iteration=200, update_objective_interval=2)
        self.assertTrue(alg.max_iteration == 200)
        self.assertTrue(alg.update_objective_interval == 2)
        alg.run(20, verbose=0)
        self.assertNumpyArrayAlmostEqual(alg.x.as_array(), b.as_array())


class TestPDHG(CCPiTestClass):
>>>>>>> ccf17f39

    def test_PDHG_Denoising(self):
        # adapted from demo PDHG_TV_Color_Denoising.py in CIL-Demos repository
        data = dataexample.PEPPERS.get(size=(256, 256))
        ig = data.geometry
        ag = ig

        which_noise = 0
        # Create noisy data.
        noises = ['gaussian', 'poisson', 's&p']
        dnoise = noises[which_noise]

        def setup(data, dnoise):
            if dnoise == 's&p':
                n1 = applynoise.saltnpepper(
                    data, salt_vs_pepper=0.9, amount=0.2, seed=10)
            elif dnoise == 'poisson':
                scale = 5
                n1 = applynoise.poisson(data.as_array()/scale, seed=10)*scale
            elif dnoise == 'gaussian':
                n1 = applynoise.gaussian(data.as_array(), seed=10)
            else:
                raise ValueError('Unsupported Noise ', noise)
            noisy_data = ig.allocate()
            noisy_data.fill(n1)

            # Regularisation Parameter depending on the noise distribution
            if dnoise == 's&p':
                alpha = 0.8
            elif dnoise == 'poisson':
                alpha = 1
            elif dnoise == 'gaussian':
                alpha = .3
                # fidelity
            if dnoise == 's&p':
                g = L1Norm(b=noisy_data)
            elif dnoise == 'poisson':
                g = KullbackLeibler(b=noisy_data)
            elif dnoise == 'gaussian':
                g = 0.5 * L2NormSquared(b=noisy_data)
            return noisy_data, alpha, g

        noisy_data, alpha, g = setup(data, dnoise)
        operator = GradientOperator(
            ig, correlation=GradientOperator.CORRELATION_SPACE, backend='numpy')

        f1 = alpha * MixedL21Norm()

        # Compute operator Norm
        normK = operator.norm()

        # Primal & dual stepsizes
        sigma = 1
        tau = 1/(sigma*normK**2)

        # Setup and run the PDHG algorithm
        pdhg1 = PDHG(f=f1, g=g, operator=operator, tau=tau, sigma=sigma)
        pdhg1.max_iteration = 2000
        pdhg1.update_objective_interval = 200
        pdhg1.run(1000, verbose=0)

        rmse = (pdhg1.get_output() - data).norm() / data.as_array().size
<<<<<<< HEAD
        logging.info("RMSE {}".format(rmse))
=======
        log.info("RMSE %F", rmse)
>>>>>>> ccf17f39
        self.assertLess(rmse, 2e-4)

        which_noise = 1
        noise = noises[which_noise]
        noisy_data, alpha, g = setup(data, noise)
        operator = GradientOperator(
            ig, correlation=GradientOperator.CORRELATION_SPACE, backend='numpy')

        f1 = alpha * MixedL21Norm()

        # Compute operator Norm
        normK = operator.norm()

        # Primal & dual stepsizes
        sigma = 1
        tau = 1/(sigma*normK**2)

        # Setup and run the PDHG algorithm
        pdhg1 = PDHG(f=f1, g=g, operator=operator, tau=tau, sigma=sigma,
                     max_iteration=2000, update_objective_interval=200)

        pdhg1.run(1000, verbose=0)

        rmse = (pdhg1.get_output() - data).norm() / data.as_array().size
        log.info("RMSE %f", rmse)
        self.assertLess(rmse, 2e-4)

        which_noise = 2
        noise = noises[which_noise]
        noisy_data, alpha, g = setup(data, noise)
        operator = GradientOperator(
            ig, correlation=GradientOperator.CORRELATION_SPACE, backend='numpy')

        f1 = alpha * MixedL21Norm()

        # Compute operator Norm
        normK = operator.norm()

        # Primal & dual stepsizes
        sigma = 1
        tau = 1/(sigma*normK**2)

        # Setup and run the PDHG algorithm
        pdhg1 = PDHG(f=f1, g=g, operator=operator, tau=tau, sigma=sigma)
        pdhg1.max_iteration = 2000
        pdhg1.update_objective_interval = 200
        pdhg1.run(1000, verbose=0)

        rmse = (pdhg1.get_output() - data).norm() / data.as_array().size
        log.info("RMSE %f", rmse)
        self.assertLess(rmse, 2e-4)

    def test_PDHG_step_sizes(self):
        ig = ImageGeometry(3, 3)
        data = ig.allocate('random')

        f = L2NormSquared(b=data)
        g = L2NormSquared()
        operator = 3*IdentityOperator(ig)

        # check if sigma, tau are None
        pdhg = PDHG(f=f, g=g, operator=operator, max_iteration=10)
        self.assertAlmostEqual(pdhg.sigma, 1./operator.norm())
        self.assertAlmostEqual(pdhg.tau, 1./operator.norm())

        # check if sigma is negative
        with self.assertRaises(ValueError):
            pdhg = PDHG(f=f, g=g, operator=operator,
                        max_iteration=10, sigma=-1)

        # check if tau is negative
        with self.assertRaises(ValueError):
            pdhg = PDHG(f=f, g=g, operator=operator, max_iteration=10, tau=-1)

        # check if tau is None
        sigma = 3.0
        pdhg = PDHG(f=f, g=g, operator=operator, sigma=sigma, max_iteration=10)
        self.assertAlmostEqual(pdhg.sigma, sigma)
        self.assertAlmostEqual(pdhg.tau, 1./(sigma * operator.norm()**2))

        # check if sigma is None
        tau = 3.0
        pdhg = PDHG(f=f, g=g, operator=operator, tau=tau, max_iteration=10)
        self.assertAlmostEqual(pdhg.tau, tau)
        self.assertAlmostEqual(pdhg.sigma, 1./(tau * operator.norm()**2))

        # check if sigma/tau are not None
        tau = 1.0
        sigma = 1.0
        pdhg = PDHG(f=f, g=g, operator=operator, tau=tau,
                    sigma=sigma, max_iteration=10)
        self.assertAlmostEqual(pdhg.tau, tau)
        self.assertAlmostEqual(pdhg.sigma, sigma)

        # check sigma/tau as arrays, sigma wrong shape
        ig1 = ImageGeometry(2, 2)
        sigma = ig1.allocate()
        with self.assertRaises(ValueError):
            pdhg = PDHG(f=f, g=g, operator=operator,
                        sigma=sigma, max_iteration=10)

        # check sigma/tau as arrays, tau wrong shape
        tau = ig1.allocate()
        with self.assertRaises(ValueError):
            pdhg = PDHG(f=f, g=g, operator=operator, tau=tau, max_iteration=10)

        # check sigma not Number or object with correct shape
        with self.assertRaises(AttributeError):
            pdhg = PDHG(f=f, g=g, operator=operator,
                        sigma="sigma", max_iteration=10)

        # check tau not Number or object with correct shape
        with self.assertRaises(AttributeError):
            pdhg = PDHG(f=f, g=g, operator=operator,
                        tau="tau", max_iteration=10)

        # check warning message if condition is not satisfied
        sigma = 4
        tau = 1/3
<<<<<<< HEAD
        with warnings.catch_warnings(record=True) as wa:
            pdhg = PDHG(f=f, g=g, operator=operator, tau=tau,
                        sigma=sigma, max_iteration=10)
            assert "Convergence criterion" in str(wa[0].message)
=======
        with self.assertWarnsRegex(UserWarning, "Convergence criterion"):
            pdhg = PDHG(f=f, g=g, operator=operator, tau=tau,
                        sigma=sigma, max_iteration=10)
>>>>>>> ccf17f39

    def test_PDHG_strongly_convex_gamma_g(self):
        ig = ImageGeometry(3, 3)
        data = ig.allocate('random')

        f = L2NormSquared(b=data)
        g = L2NormSquared()
        operator = IdentityOperator(ig)

        # sigma, tau
        sigma = 1.0
        tau = 1.0

        pdhg = PDHG(f=f, g=g, operator=operator, sigma=sigma, tau=tau,
                    max_iteration=5, gamma_g=0.5)
        pdhg.run(1, verbose=0)
<<<<<<< HEAD
        self.assertAlmostEquals(
            pdhg.theta, 1.0 / np.sqrt(1 + 2 * pdhg.gamma_g * tau))
        self.assertAlmostEquals(pdhg.tau, tau * pdhg.theta)
        self.assertAlmostEquals(pdhg.sigma, sigma / pdhg.theta)
=======
        self.assertAlmostEqual(
            pdhg.theta, 1.0 / np.sqrt(1 + 2 * pdhg.gamma_g * tau))
        self.assertAlmostEqual(pdhg.tau, tau * pdhg.theta)
        self.assertAlmostEqual(pdhg.sigma, sigma / pdhg.theta)
>>>>>>> ccf17f39
        pdhg.run(4, verbose=0)
        self.assertNotEqual(pdhg.sigma, sigma)
        self.assertNotEqual(pdhg.tau, tau)

        # check negative strongly convex constant
        with self.assertRaises(ValueError):
            pdhg = PDHG(f=f, g=g, operator=operator, sigma=sigma, tau=tau,
                        max_iteration=5, gamma_g=-0.5)

        # check strongly convex constant not a number
        with self.assertRaises(ValueError):
            pdhg = PDHG(f=f, g=g, operator=operator, sigma=sigma, tau=tau,
                        max_iteration=5, gamma_g="-0.5")

    def test_PDHG_strongly_convex_gamma_fcong(self):
        ig = ImageGeometry(3, 3)
        data = ig.allocate('random')

        f = L2NormSquared(b=data)
        g = L2NormSquared()
        operator = IdentityOperator(ig)

        # sigma, tau
        sigma = 1.0
        tau = 1.0

        pdhg = PDHG(f=f, g=g, operator=operator, sigma=sigma, tau=tau,
                    max_iteration=5, gamma_fconj=0.5)
        pdhg.run(1, verbose=0)
<<<<<<< HEAD
        self.assertEquals(pdhg.theta, 1.0 / np.sqrt(1 +
                          2 * pdhg.gamma_fconj * sigma))
        self.assertEquals(pdhg.tau, tau / pdhg.theta)
        self.assertEquals(pdhg.sigma, sigma * pdhg.theta)
=======
        self.assertEqual(pdhg.theta, 1.0 / np.sqrt(1 +
                         2 * pdhg.gamma_fconj * sigma))
        self.assertEqual(pdhg.tau, tau / pdhg.theta)
        self.assertEqual(pdhg.sigma, sigma * pdhg.theta)
>>>>>>> ccf17f39
        pdhg.run(4, verbose=0)
        self.assertNotEqual(pdhg.sigma, sigma)
        self.assertNotEqual(pdhg.tau, tau)

        # check negative strongly convex constant
        try:
            pdhg = PDHG(f=f, g=g, operator=operator, sigma=sigma, tau=tau,
                        max_iteration=5, gamma_fconj=-0.5)
        except ValueError as ve:
<<<<<<< HEAD
            logging.info(str(ve))
=======
            log.info(str(ve))
>>>>>>> ccf17f39

        # check strongly convex constant not a number
        try:
            pdhg = PDHG(f=f, g=g, operator=operator, sigma=sigma, tau=tau,
                        max_iteration=5, gamma_fconj="-0.5")
        except ValueError as ve:
<<<<<<< HEAD
            logging.info(str(ve))
=======
            log.info(str(ve))
>>>>>>> ccf17f39

    def test_PDHG_strongly_convex_both_fconj_and_g(self):

        ig = ImageGeometry(3, 3)
        data = ig.allocate('random')

        f = L2NormSquared(b=data)
        g = L2NormSquared()
        operator = IdentityOperator(ig)

        try:
            pdhg = PDHG(f=f, g=g, operator=operator, max_iteration=10,
                        gamma_g=0.5, gamma_fconj=0.5)
            pdhg.run(verbose=0)
        except ValueError as err:
<<<<<<< HEAD
            logging.info(str(err))

    def test_FISTA_Denoising(self):
        # adapted from demo FISTA_Tikhonov_Poisson_Denoising.py in CIL-Demos repository
        data = dataexample.SHAPES.get()
        ig = data.geometry
        ag = ig
        N = 300
        # Create Noisy data with Poisson noise
        scale = 5
        noisy_data = applynoise.poisson(data/scale, seed=10) * scale

        # Regularisation Parameter
        alpha = 10

        # Setup and run the FISTA algorithm
        operator = GradientOperator(ig)
        fid = KullbackLeibler(b=noisy_data)
        reg = OperatorCompositionFunction(alpha * L2NormSquared(), operator)

        initial = ig.allocate()
        fista = FISTA(initial=initial, f=reg, g=fid)
        fista.max_iteration = 3000
        fista.update_objective_interval = 500
        fista.run(verbose=0)
        rmse = (fista.get_output() - data).norm() / data.as_array().size
        logging.info("RMSE {}".format(rmse))
        self.assertLess(rmse, 4.2e-4)


class TestSIRT(unittest.TestCase):
=======
            log.info(str(err))


class TestSIRT(CCPiTestClass):
>>>>>>> ccf17f39

    def setUp(self):
        np.random.seed(10)
        # set up matrix, vectordata
        n, m = 50, 50

        A = np.random.uniform(0, 1, (m, n)).astype('float32')
        b = A.dot(np.random.randn(n))

        self.Aop = MatrixOperator(A)
        self.bop = VectorData(b)

        self.ig = self.Aop.domain

        self.initial = self.ig.allocate()

        # set up with linear operator
        self.ig2 = ImageGeometry(3, 4, 5)
        self.initial2 = self.ig2.allocate(0.)
        self.b2 = self.ig2.allocate('random')
        self.A2 = IdentityOperator(self.ig2)

    def tearDown(self):
        pass

    def test_update(self):
        # sirt run 5 iterations
        tmp_initial = self.ig.allocate()
        sirt = SIRT(initial=tmp_initial, operator=self.Aop,
                    data=self.bop, max_iteration=5)
<<<<<<< HEAD
        sirt.run()
=======
        sirt.run(5)
>>>>>>> ccf17f39

        x = tmp_initial.copy()
        x_old = tmp_initial.copy()

        for _ in range(5):
            x = x_old + sirt.D * \
                (sirt.operator.adjoint(sirt.M*(sirt.data - sirt.operator.direct(x_old))))
            x_old.fill(x)

        np.testing.assert_allclose(sirt.solution.array, x.array, atol=1e-2)

    def test_update_constraints(self):
        alg = SIRT(initial=self.initial2, operator=self.A2,
                   data=self.b2, max_iteration=20)
<<<<<<< HEAD
        alg.run(verbose=0)
=======
        alg.run(20,verbose=0)
>>>>>>> ccf17f39
        np.testing.assert_array_almost_equal(alg.x.array, self.b2.array)

        alg = SIRT(initial=self.initial2, operator=self.A2,
                   data=self.b2, max_iteration=20, upper=0.3)
<<<<<<< HEAD
        alg.run(verbose=0)
=======
        alg.run(20,verbose=0)
>>>>>>> ccf17f39
        np.testing.assert_almost_equal(alg.solution.max(), 0.3)

        alg = SIRT(initial=self.initial2, operator=self.A2,
                   data=self.b2, max_iteration=20, lower=0.7)
<<<<<<< HEAD
        alg.run(verbose=0)
=======
        alg.run(20,verbose=0)
>>>>>>> ccf17f39
        np.testing.assert_almost_equal(alg.solution.min(), 0.7)

        alg = SIRT(initial=self.initial2, operator=self.A2, data=self.b2,
                   max_iteration=20, constraint=IndicatorBox(lower=0.1, upper=0.3))
<<<<<<< HEAD
        alg.run(verbose=0)
=======
        alg.run(20,verbose=0)
>>>>>>> ccf17f39
        np.testing.assert_almost_equal(alg.solution.max(), 0.3)
        np.testing.assert_almost_equal(alg.solution.min(), 0.1)

    def test_SIRT_relaxation_parameter(self):
        tmp_initial = self.ig.allocate()
        alg = SIRT(initial=tmp_initial, operator=self.Aop,
                   data=self.bop, max_iteration=5)

        with self.assertRaises(ValueError):
            alg.set_relaxation_parameter(0)

        with self.assertRaises(ValueError):
            alg.set_relaxation_parameter(2)

        alg = SIRT(initial=self.initial2, operator=self.A2,
                   data=self.b2, max_iteration=20)
        alg.set_relaxation_parameter(0.5)

        self.assertEqual(alg.relaxation_parameter, 0.5)

<<<<<<< HEAD
        alg.run(verbose=0)
=======
        alg.run(20,verbose=0)
>>>>>>> ccf17f39
        np.testing.assert_array_almost_equal(alg.x.array, self.b2.array)

        np.testing.assert_almost_equal(0.5 * alg.D.array, alg._Dscaled.array)

    def test_SIRT_nan_inf_values(self):
        Aop_nan_inf = self.Aop
        Aop_nan_inf.A[0:10, :] = 0.
        Aop_nan_inf.A[:, 10:20] = 0.

        tmp_initial = self.ig.allocate()
        sirt = SIRT(initial=tmp_initial, operator=Aop_nan_inf,
                    data=self.bop, max_iteration=5)

<<<<<<< HEAD
        self.assertFalse(np.any(sirt.M == inf))
        self.assertFalse(np.any(sirt.D == inf))
=======
        self.assertFalse(np.any(sirt.M == np.inf))
        self.assertFalse(np.any(sirt.D == np.inf))
>>>>>>> ccf17f39

    def test_SIRT_remove_nan_or_inf_with_BlockDataContainer(self):
        np.random.seed(10)
        # set up matrix, vectordata
        n, m = 50, 50

        A = np.random.uniform(0, 1, (m, n)).astype('float32')
        b = A.dot(np.random.randn(n))

        A[0:10, :] = 0.
        A[:, 10:20] = 0.
        Aop = BlockOperator(MatrixOperator(A*1), MatrixOperator(A*2))
        bop = BlockDataContainer(VectorData(b*1), VectorData(b*2))

        ig = BlockGeometry(self.ig.copy(), self.ig.copy())
        tmp_initial = ig.allocate()

        sirt = SIRT(initial=tmp_initial, operator=Aop,
                    data=bop, max_iteration=5)
        for el in sirt.M.containers:
<<<<<<< HEAD
            self.assertFalse(np.any(el == inf))

        self.assertFalse(np.any(sirt.D == inf))
=======
            self.assertFalse(np.any(el == np.inf))

        self.assertFalse(np.any(sirt.D == np.inf))

    def test_SIRT_with_TV(self):
        data = dataexample.SIMPLE_PHANTOM_2D.get(size=(128, 128))
        ig = data.geometry
        A = IdentityOperator(ig)
        constraint = TotalVariation(warm_start=False, max_iteration=100)
        initial = ig.allocate('random', seed=5)
        sirt = SIRT(initial=initial, operator=A, data=data,
                    max_iteration=2, constraint=constraint)
        sirt.run(2, verbose=0)
        f = LeastSquares(A, data, c=0.5)
        fista = FISTA(initial=initial, f=f, g=constraint, max_iteration=1000)
        fista.run(100, verbose=0)
        self.assertNumpyArrayAlmostEqual(fista.x.as_array(), sirt.x.as_array())

    def test_SIRT_with_TV_warm_start(self):
        data = dataexample.SIMPLE_PHANTOM_2D.get(size=(128, 128))
        ig = data.geometry
        A = IdentityOperator(ig)
        constraint = 1e6*TotalVariation(warm_start=True, max_iteration=100)
        initial = ig.allocate('random', seed=5)
        sirt = SIRT(initial=initial, operator=A, data=data,
                    max_iteration=150, constraint=constraint)
        sirt.run(25, verbose=0)

        self.assertNumpyArrayAlmostEqual(
            sirt.x.as_array(), ig.allocate(0.25).as_array(), 3)
>>>>>>> ccf17f39


class TestSPDHG(CCPiTestClass):
    def setUp(self):
        data = dataexample.SIMPLE_PHANTOM_2D.get(size=(20, 20))

<<<<<<< HEAD
        self.subsets = 10
=======
    @unittest.skipUnless(has_astra, "cil-astra not available")
    def test_SPDHG_vs_PDHG_implicit(self):
        data = dataexample.SIMPLE_PHANTOM_2D.get(size=(128, 128))
>>>>>>> ccf17f39

        ig = data.geometry
        ig.voxel_size_x = 0.1
        ig.voxel_size_y = 0.1

<<<<<<< HEAD
        detectors = ig.shape[0]
        angles = np.linspace(0, np.pi, 90)
        ag = AcquisitionGeometry.create_Parallel2D().set_angles(
            angles, angle_unit='radian').set_panel(detectors, 0.1)
        # Select device
        dev = 'cpu'

        Aop = ProjectionOperator(ig, ag, dev)

        sin = Aop.direct(data)
        partitioned_data = sin.partition(self.subsets, 'sequential')
        self.A = BlockOperator(
            *[IdentityOperator(partitioned_data[i].geometry) for i in range(self.subsets)])
        self.A2 = BlockOperator(
            *[IdentityOperator(partitioned_data[i].geometry) for i in range(self.subsets)])

        # block function
        self.F = BlockFunction(*[L2NormSquared(b=partitioned_data[i])
                                 for i in range(self.subsets)])
        alpha = 0.025
        self.G = alpha * FGP_TV()

    def test_SPDHG_defaults_and_setters(self):
        gamma = 1.
        rho = .99
        spdhg = SPDHG(f=self.F, g=self.G, operator=self.A)

        self.assertListEqual(spdhg._norms, [self.A.get_item(i, 0).norm()
                                           for i in range(self.subsets)])
        self.assertListEqual(spdhg._prob_weights, [
                             1/self.subsets] * self.subsets)
        self.assertEqual(spdhg._sampler._type, 'random_with_replacement')
        self.assertListEqual(
            spdhg.sigma, [gamma * rho / ni for ni in spdhg._norms])
        self.assertEqual(spdhg.tau, min([pi / (si * ni**2) for pi, ni,
                                         si in zip(spdhg._prob_weights, spdhg._norms, spdhg.sigma)])*(rho / gamma))
        self.assertNumpyArrayEqual(
            spdhg.x.as_array(), self.A.domain_geometry().allocate(0).as_array())
        self.assertEqual(spdhg.max_iteration, 0)
        self.assertEqual(spdhg.update_objective_interval, 1)

        gamma = 3.7
        rho = 5.6
        spdhg.set_step_sizes_from_ratio(gamma, rho)
        self.assertListEqual(
            spdhg.sigma, [gamma * rho / ni for ni in spdhg._norms])
        self.assertEqual(spdhg.tau, min([pi / (si * ni**2) for pi, ni,
                                         si in zip(spdhg._prob_weights, spdhg._norms, spdhg.sigma)])*(rho / gamma))

        gamma = 1.
        rho = .99
        spdhg.set_step_sizes()
        self.assertListEqual(
            spdhg.sigma, [gamma * rho / ni for ni in spdhg._norms])
        self.assertEqual(spdhg.tau, min([pi / (si * ni**2) for pi, ni,
                                         si in zip(spdhg._prob_weights, spdhg._norms, spdhg.sigma)])*(rho / gamma))

        spdhg.set_step_sizes(sigma=[1]*self.subsets, tau=100)
        self.assertListEqual(spdhg.sigma, [1]*self.subsets)
        self.assertEqual(spdhg.tau, 100)

        spdhg.set_step_sizes(sigma=[1]*self.subsets, tau=None)
        self.assertListEqual(spdhg.sigma, [1]*self.subsets)
        self.assertEqual(spdhg.tau, min([(pi / (si * ni**2))*(rho / gamma) for pi, ni,
                                         si in zip(spdhg._prob_weights, spdhg._norms, spdhg.sigma)]))

        spdhg.set_step_sizes(sigma=None, tau=100)
        self.assertListEqual(spdhg.sigma, [
                             gamma * rho*pi / (spdhg.tau*ni**2) for ni, pi in zip(spdhg._norms, spdhg._prob_weights)])
        self.assertEqual(spdhg.tau, 100)

    def test_spdhg_non_default_init(self):
        spdhg = SPDHG(f=self.F, g=self.G, operator=self.A, sampler=Sampler.random_with_replacement(10, list(np.arange(1, 11)/55.)),
                      initial=self.A.domain_geometry().allocate(1), max_iteration=1000, update_objective_interval=10)

        self.assertListEqual(spdhg._prob_weights,  list(np.arange(1, 11)/55.))
        self.assertNumpyArrayEqual(
            spdhg.x.as_array(), self.A.domain_geometry().allocate(1).as_array())
        self.assertEqual(spdhg.max_iteration, 1000)
        self.assertEqual(spdhg.update_objective_interval, 10)
        
        with self.assertRaises(ValueError):
            spdhg = SPDHG(f=self.F, g=self.G, operator=self.A, _norms=[1]*len(self.A), prob_weights=[1/(self.subsets-1)]*(
                self.subsets-1)+[0], sampler=Sampler.random_with_replacement(10, list(np.arange(1, 11)/55.)))
            
        spdhg = SPDHG(f=self.F, g=self.G, operator=self.A, prob_weights=[1/(self.subsets-1)]*(
                self.subsets-1)+[0],  initial=self.A.domain_geometry().allocate(1), max_iteration=1000, update_objective_interval=10)
        
        self.assertListEqual(spdhg._prob_weights,  [1/(self.subsets-1)]*(self.subsets-1)+[0])     
        self.assertEqual(spdhg._sampler._type, 'random_with_replacement')
        
        
    def test_spdhg_sampler_gives_too_large_index(self):
        spdhg = SPDHG(f=self.F, g=self.G, operator=self.A, sampler=Sampler.sequential(20),
                      initial=self.A.domain_geometry().allocate(1), max_iteration=1000, update_objective_interval=10)
        with self.assertRaises(IndexError):
            spdhg.run(12)   

    def test_spdhg_deprecated_vargs(self):
        spdhg = SPDHG(f=self.F, g=self.G, operator=self.A, norms=[
                      1]*len(self.A), prob=[1/(self.subsets-1)]*(self.subsets-1)+[0])

        self.assertListEqual(self.A.get_norms_as_list(), [1]*len(self.A))
        self.assertListEqual(spdhg._norms, [1]*len(self.A))
        self.assertListEqual(spdhg._sampler.prob_weights, [
                             1/(self.subsets-1)]*(self.subsets-1)+[0])
        self.assertListEqual(spdhg._prob_weights, [
                             1/(self.subsets-1)]*(self.subsets-1)+[0])

        with self.assertRaises(ValueError):
            spdhg = SPDHG(f=self.F, g=self.G, operator=self.A, _norms=[1]*len(self.A), prob=[1/(self.subsets-1)]*(
                self.subsets-1)+[0], sampler=Sampler.random_with_replacement(10, list(np.arange(1, 11)/55.)))
            
            
        with self.assertRaises(ValueError):
            spdhg = SPDHG(f=self.F, g=self.G, operator=self.A, _norms=[1]*len(self.A), prob=[1/(self.subsets-1)]*(
                self.subsets-1)+[0], prob_weights= [1/(self.subsets-1)]*(self.subsets-1)+[0])

        with self.assertRaises(ValueError):
            spdhg = SPDHG(f=self.F, g=self.G, operator=self.A, sfdsdf=3,  _norms=[
                          1]*len(self.A), sampler=Sampler.random_with_replacement(10, list(np.arange(1, 11)/55.)))


    def test_spdhg_set_norms(self):

        self.A2.set_norms([1]*len(self.A2))
        spdhg = SPDHG(f=self.F, g=self.G, operator=self.A2)
        self.assertListEqual(spdhg._norms, [1]*len(self.A2))

    def test_spdhg_check_convergence(self):
        spdhg = SPDHG(f=self.F, g=self.G, operator=self.A)

        self.assertTrue(spdhg.check_convergence())

        gamma = 3.7
        rho = 0.9
        spdhg.set_step_sizes_from_ratio(gamma, rho)
        self.assertTrue(spdhg.check_convergence())

        gamma = 3.7
        rho = 100
        spdhg.set_step_sizes_from_ratio(gamma, rho)
        self.assertFalse(spdhg.check_convergence())

        spdhg.set_step_sizes(sigma=[1]*self.subsets, tau=100)
        self.assertFalse(spdhg.check_convergence())

        spdhg.set_step_sizes(sigma=[1]*self.subsets, tau=None)
        self.assertTrue(spdhg.check_convergence())

        spdhg.set_step_sizes(sigma=None, tau=100)
        self.assertTrue(spdhg.check_convergence())

    def test_SPDHG_num_subsets_1(self):
        data = dataexample.SIMPLE_PHANTOM_2D.get(size=(10, 10))

        subsets = 1

        ig = data.geometry
        ig.voxel_size_x = 0.1
        ig.voxel_size_y = 0.1

=======
>>>>>>> ccf17f39
        detectors = ig.shape[0]
        angles = np.linspace(0, np.pi, 90)
        ag = AcquisitionGeometry.create_Parallel2D().set_angles(
            angles, angle_unit='radian').set_panel(detectors, 0.1)
        # Select device
        dev = 'cpu'

        Aop = ProjectionOperator(ig, ag, dev)

<<<<<<< HEAD
        sin = Aop.direct(data)
        partitioned_data = sin.partition(subsets, 'sequential')
        A = BlockOperator(
            *[IdentityOperator(partitioned_data[i].geometry) for i in range(subsets)])
       
        # block function
        F = BlockFunction(*[L2NormSquared(b=partitioned_data[i])
                                 for i in range(subsets)])
        alpha = 0.025
        G = alpha * FGP_TV()
        
        spdhg = SPDHG(f=F, g=G, operator=A, max_iteration=10, update_objective_interval=10, print_interval=10, log_file=None)
        
        spdhg.run(7)   
        pdhg = PDHG(f=F, g=G, operator=A, max_iteration=10, update_objective_interval=10, print_interval=10, log_file=None)
        
        pdhg.run(7)       
        self.assertNumpyArrayAlmostEqual(pdhg.solution.as_array(), spdhg.solution.as_array(), decimal=3)

    @unittest.skipUnless(has_astra, "cil-astra not available")
    def test_SPDHG_vs_PDHG_implicit(self):

        data = dataexample.SIMPLE_PHANTOM_2D.get(size=(12, 12))

        ig = data.geometry
        ig.voxel_size_x = 0.1
        ig.voxel_size_y = 0.1

        detectors = ig.shape[0]
        angles = np.linspace(0, np.pi, 90)
        ag = AcquisitionGeometry.create_Parallel2D().set_angles(
            angles, angle_unit='radian').set_panel(detectors, 0.1)
        # Select device
        dev = 'cpu'

        Aop = ProjectionOperator(ig, ag, dev)

=======
>>>>>>> ccf17f39
        sin = Aop.direct(data)
        # Create noisy data. Apply Gaussian noise
        noises = ['gaussian', 'poisson']
        noise = noises[1]
        noisy_data = ag.allocate()
        if noise == 'poisson':
            np.random.seed(10)
            scale = 20
            eta = 0
            noisy_data.fill(np.random.poisson(
                scale * (eta + sin.as_array()))/scale)
        elif noise == 'gaussian':
            np.random.seed(10)
            n1 = np.random.normal(0, 0.1, size=ag.shape)
            noisy_data.fill(n1 + sin.as_array())
        else:
            raise ValueError('Unsupported Noise ', noise)

        # Create BlockOperator
        operator = Aop
        f = KullbackLeibler(b=noisy_data)
        alpha = 0.005
        g = alpha * TotalVariation(50, 1e-4, lower=0, warm_start=True)
        normK = operator.norm()

        # % 'implicit' PDHG, preconditioned step-sizes
        tau_tmp = 1.
        sigma_tmp = 1.
        tau = sigma_tmp / \
            operator.adjoint(tau_tmp * operator.range_geometry().allocate(1.))
        sigma = tau_tmp / \
            operator.direct(
                sigma_tmp * operator.domain_geometry().allocate(1.))

        # Setup and run the PDHG algorithm
        pdhg = PDHG(f=f, g=g, operator=operator, tau=tau, sigma=sigma,
<<<<<<< HEAD
                    max_iteration=80,
                    update_objective_interval=1000)
        pdhg.run(verbose=0)

        subsets = 5
=======
                    max_iteration=1000,
                    update_objective_interval=500)
        pdhg.run(1000,verbose=0)

        subsets = 10
>>>>>>> ccf17f39
        size_of_subsets = int(len(angles)/subsets)
        # take angles and create uniform subsets in uniform+sequential setting
        list_angles = [angles[i:i+size_of_subsets]
                       for i in range(0, len(angles), size_of_subsets)]
        # create acquisitioin geometries for each the interval of splitting angles
        list_geoms = [AcquisitionGeometry.create_Parallel2D().set_angles(list_angles[i], angle_unit='radian').set_panel(detectors, 0.1)
                      for i in range(len(list_angles))]
        # create with operators as many as the subsets
        A = BlockOperator(*[ProjectionOperator(ig, list_geoms[i], dev)
                          for i in range(subsets)])
        # number of subsets
        # (sub2ind, ind2sub) = divide_1Darray_equally(range(len(A)), subsets)
        #
        # acquisisiton data
        AD_list = []
        for sub_num in range(subsets):
            for i in range(0, len(angles), size_of_subsets):
                arr = noisy_data.as_array()[i:i+size_of_subsets, :]
                AD_list.append(AcquisitionData(
                    arr, geometry=list_geoms[sub_num]))

        g = BlockDataContainer(*AD_list)

<<<<<<< HEAD

        ## block function
        F = BlockFunction(*[KullbackLeibler(b=g[i]) for i in range(subsets)]) 
        G = alpha * TotalVariation(50, 1e-4, lower=0, warm_start=True) 
        prob = [1/len(A)]*len(A)

        spdhg = SPDHG(f=F, g=G, operator=A,
                      max_iteration=250, sampler=Sampler.random_with_replacement(len(A), seed=2),
                      update_objective_interval=1000)
=======
        # block function
        F = BlockFunction(*[KullbackLeibler(b=g[i]) for i in range(subsets)])
        G = alpha * TotalVariation(50, 1e-4, lower=0, warm_start=True)

        prob = [1/len(A)]*len(A)
        spdhg = SPDHG(f=F, g=G, operator=A,
                      max_iteration=1000,
                      update_objective_interval=200, prob=prob)
>>>>>>> ccf17f39
        spdhg.run(1000, verbose=0)

        qm = (mae(spdhg.get_output(), pdhg.get_output()),
              mse(spdhg.get_output(), pdhg.get_output()),
              psnr(spdhg.get_output(), pdhg.get_output())
              )
<<<<<<< HEAD
        logging.info("Quality measures {}".format(qm))
=======
        log.info("Quality measures %r", qm)
>>>>>>> ccf17f39

        np.testing.assert_almost_equal(mae(spdhg.get_output(), pdhg.get_output()),
                                       0.000335, decimal=3)
        np.testing.assert_almost_equal(mse(spdhg.get_output(), pdhg.get_output()),
                                       5.51141e-06, decimal=3)

    @unittest.skipUnless(has_astra, "ccpi-astra not available")
    def test_SPDHG_vs_PDHG_explicit(self):
<<<<<<< HEAD
        data = dataexample.SIMPLE_PHANTOM_2D.get(size=(16, 16))
=======
        data = dataexample.SIMPLE_PHANTOM_2D.get(size=(128, 128))
>>>>>>> ccf17f39

        ig = data.geometry
        ig.voxel_size_x = 0.1
        ig.voxel_size_y = 0.1

        detectors = ig.shape[0]
        angles = np.linspace(0, np.pi, 180)
        ag = AcquisitionGeometry.create_Parallel2D().set_angles(
            angles, angle_unit='radian').set_panel(detectors, 0.1)
        # Select device
        dev = 'cpu'

        Aop = ProjectionOperator(ig, ag, dev)

        sin = Aop.direct(data)
        # Create noisy data. Apply Gaussian noise
        noises = ['gaussian', 'poisson']
        noise = noises[1]
        if noise == 'poisson':
            scale = 5
            noisy_data = scale * applynoise.poisson(sin/scale, seed=10)
            # np.random.seed(10)
            # scale = 5
            # eta = 0
            # noisy_data = AcquisitionData(np.random.poisson( scale * (eta + sin.as_array()))/scale, ag)
        elif noise == 'gaussian':
            noisy_data = noise.gaussian(sin, var=0.1, seed=10)
        else:
            raise ValueError('Unsupported Noise ', noise)

        # %% 'explicit' SPDHG, scalar step-sizes
<<<<<<< HEAD
        subsets = 5
=======
        subsets = 10
>>>>>>> ccf17f39
        size_of_subsets = int(len(angles)/subsets)
        # create Gradient operator
        op1 = GradientOperator(ig)
        # take angles and create uniform subsets in uniform+sequential setting
        list_angles = [angles[i:i+size_of_subsets]
                       for i in range(0, len(angles), size_of_subsets)]
        # create acquisitioin geometries for each the interval of splitting angles
        list_geoms = [AcquisitionGeometry.create_Parallel2D().set_angles(list_angles[i], angle_unit='radian').set_panel(detectors, 0.1)
                      for i in range(len(list_angles))]
        # create with operators as many as the subsets
        A = BlockOperator(*[ProjectionOperator(ig, list_geoms[i], dev)
                          for i in range(subsets)] + [op1])
        # number of subsets
        # (sub2ind, ind2sub) = divide_1Darray_equally(range(len(A)), subsets)
        #
        # acquisisiton data
        AD_list = []
        for sub_num in range(subsets):
            for i in range(0, len(angles), size_of_subsets):
                arr = noisy_data.as_array()[i:i+size_of_subsets, :]
                AD_list.append(AcquisitionData(
                    arr, geometry=list_geoms[sub_num]))

        g = BlockDataContainer(*AD_list)
        alpha = 0.5
        # block function
        F = BlockFunction(*[*[KullbackLeibler(b=g[i])
                          for i in range(subsets)] + [alpha * MixedL21Norm()]])
        G = IndicatorBox(lower=0)

        prob = [1/(2*subsets)]*(len(A)-1) + [1/2]
        spdhg = SPDHG(f=F, g=G, operator=A,
<<<<<<< HEAD
                      max_iteration=300,
                      update_objective_interval=300, sampler=Sampler.random_with_replacement(len(A), prob=prob, seed=10))

=======
                      max_iteration=1000,
                      update_objective_interval=200, prob=prob)
>>>>>>> ccf17f39
        spdhg.run(1000, verbose=0)

        # %% 'explicit' PDHG, scalar step-sizes
        op1 = GradientOperator(ig)
        op2 = Aop
        # Create BlockOperator
        operator = BlockOperator(op1, op2, shape=(2, 1))
        f2 = KullbackLeibler(b=noisy_data)
        g = IndicatorBox(lower=0)
        normK = operator.norm()
        sigma = 1/normK
        tau = 1/normK

        f1 = alpha * MixedL21Norm()
        f = BlockFunction(f1, f2)
        # Setup and run the PDHG algorithm
        pdhg = PDHG(f=f, g=g, operator=operator, tau=tau, sigma=sigma)
<<<<<<< HEAD
        pdhg.max_iteration = 300
        pdhg.update_objective_interval = 300

=======
        pdhg.max_iteration = 1000
        pdhg.update_objective_interval = 200
>>>>>>> ccf17f39
        pdhg.run(1000, verbose=0)

        # %% show diff between PDHG and SPDHG
        # plt.imshow(spdhg.get_output().as_array() -pdhg.get_output().as_array())
        # plt.colorbar()
        # plt.show()

        qm = (mae(spdhg.get_output(), pdhg.get_output()),
              mse(spdhg.get_output(), pdhg.get_output()),
              psnr(spdhg.get_output(), pdhg.get_output())
              )
<<<<<<< HEAD
        logging.info("Quality measures {}".format(qm))
=======
        log.info("Quality measures: %r", qm)
>>>>>>> ccf17f39
        np.testing.assert_almost_equal(mae(spdhg.get_output(), pdhg.get_output()),
                                       0.00150, decimal=3)
        np.testing.assert_almost_equal(mse(spdhg.get_output(), pdhg.get_output()),
                                       1.68590e-05, decimal=3)


<<<<<<< HEAD
class PrintAlgo(Algorithm):
    def __init__(self, **kwargs):
        super(PrintAlgo, self).__init__(**kwargs)
        # self.update_objective()
        self.configured = True

    def update(self):
        self.x = - self.iteration
        time.sleep(0.01)

    def update_objective(self):
        self.loss.append(self.iteration * self.iteration)


class TestPrint(unittest.TestCase):
    def test_print(self):
        def callback(iteration, objective, solution):
            print("I am being called ", iteration)
        algo = PrintAlgo(update_objective_interval=10, max_iteration=1000)

        algo.run(20, verbose=2, print_interval=2)
        # it 0
        # it 10
        # it 20
        # --- stop
        algo.run(3, verbose=1, print_interval=2)
        # it 20
        # --- stop

        algo.run(20, verbose=1, print_interval=7)
        # it 20
        # it 30
        # -- stop

        algo.run(20, verbose=1, very_verbose=False)
        algo.run(20, verbose=2, print_interval=7, callback=callback)

        logging.info(algo._iteration)
        logging.info(algo.objective)
        np.testing.assert_array_equal(
            [-1, 10, 20, 30, 40, 50, 60, 70, 80], algo.iterations)
        np.testing.assert_array_equal(
            [1, 100, 400, 900, 1600, 2500, 3600, 4900, 6400], algo.objective)

    def test_print2(self):
        algo = PrintAlgo(update_objective_interval=4, max_iteration=1000)
        algo.run(10, verbose=2, print_interval=2)
        logging.info(algo.iteration)

        algo.run(10, verbose=2, print_interval=2)
        logging.info("{} {}".format(algo._iteration, algo.objective))

        algo = PrintAlgo(update_objective_interval=4, max_iteration=1000)
        algo.run(20, verbose=2, print_interval=2)

=======
class TestCallbacks(unittest.TestCase):
    class PrintAlgo(Algorithm):
        def __init__(self, update_objective_interval=10, **kwargs):
            super().__init__(update_objective_interval=update_objective_interval, **kwargs)
            self.configured = True

        def update(self):
            self.x = -self.iteration

        def update_objective(self):
            self.loss.append(2 ** getattr(self, 'x', np.nan))

    def test_deprecated_kwargs(self):
        with self.assertWarnsRegex(DeprecationWarning, 'max_iteration'):
            self.PrintAlgo(max_iteration=1000)

        with self.assertWarnsRegex(DeprecationWarning, 'log_file'):
            self.PrintAlgo(log_file="")

    def test_progress(self):
        algo = self.PrintAlgo()

        algo.run(20)
        self.assertListEqual(algo.iterations, [-1, 10, 20])
        algo.run(3, callbacks=[callbacks.TextProgressCallback()])  # upto 23
        self.assertListEqual(algo.iterations, [-1, 10, 20])

        with self.assertWarnsRegex(DeprecationWarning, 'print_interval'):
            algo.run(40, print_interval=2)  # upto 63

        def old_callback(iteration, objective, solution):
            print(f"Called {iteration} {objective} {solution}")

        log = NamedTemporaryFile(delete=False)
        log.close()
        algo.run(20, callbacks=[callbacks.LogfileCallback(
            log.name)], callback=old_callback)
        with open(log.name, 'r') as fd:
            self.assertListEqual(
                ["64/83", "74/83", "83/83", ""],
                [line.lstrip().split(" ", 1)[0] for line in fd.readlines()])
        unlink(log.name)

        its = list(range(10, 90, 10))
        self.assertListEqual([-1] + its, algo.iterations)
        np.testing.assert_array_equal(
            [np.nan] + [2 ** (1-i) for i in its], algo.objective)

    def test_stopiteration(self):
        algo = self.PrintAlgo()
        algo.run(20, callbacks=[])
        self.assertEqual(algo.iteration, 20)

        class EarlyStopping(callbacks.Callback):
            def __call__(self, algorithm: Algorithm):
                if algorithm.iteration >= 15:
                    raise StopIteration

        algo = self.PrintAlgo()
        algo.run(20, callbacks=[EarlyStopping()])
        self.assertEqual(algo.iteration, 15)
>>>>>>> ccf17f39

class TestADMM(unittest.TestCase):
    def setUp(self):
        ig = ImageGeometry(2, 3, 2)
        data = ig.allocate(1, dtype=np.float32)
        noisy_data = data+1

        # TV regularisation parameter
        self.alpha = 1

        self.fidelities = [0.5 * L2NormSquared(b=noisy_data), L1Norm(b=noisy_data),
<<<<<<< HEAD
                           KullbackLeibler(b=noisy_data, backend="numpy")]
=======
                           KullbackLeibler(b=noisy_data, backend='numpy')]
>>>>>>> ccf17f39

        F = self.alpha * MixedL21Norm()
        K = GradientOperator(ig)

        # Compute operator Norm
        normK = K.norm()

        # Primal & dual stepsizes
        self.sigma = 1./normK
        self.tau = 1./normK
        self.F = F
        self.K = K

    def test_ADMM_L2(self):
        self.do_test_with_fidelity(self.fidelities[0])

    def test_ADMM_L1(self):
        self.do_test_with_fidelity(self.fidelities[1])

    def test_ADMM_KL(self):
        self.do_test_with_fidelity(self.fidelities[2])

    def do_test_with_fidelity(self, fidelity):
        alpha = self.alpha
        # F = BlockFunction(alpha * MixedL21Norm(),fidelity)

        G = fidelity
        K = self.K
        F = self.F

        admm = LADMM(f=G, g=F, operator=K, tau=self.tau, sigma=self.sigma,
                     max_iteration=100, update_objective_interval=10)
        admm.run(1, verbose=0)

        admm_noaxpby = LADMM(f=G, g=F, operator=K, tau=self.tau, sigma=self.sigma,
<<<<<<< HEAD
                             max_iteration=100, update_objective_interval=10, use_axpby=False)
        admm_noaxpby.run(1, verbose=0)

=======
                             max_iteration=100, update_objective_interval=10)
        admm_noaxpby.run(1, verbose=0)
>>>>>>> ccf17f39
        np.testing.assert_array_almost_equal(
            admm.solution.as_array(), admm_noaxpby.solution.as_array())

    def test_compare_with_PDHG(self):
        # Load an image from the CIL gallery.
        data = dataexample.SHAPES.get(size=(64, 64))
        ig = data.geometry
        # Add gaussian noise
        noisy_data = applynoise.gaussian(data, seed=10, var=0.0005)

        # TV regularisation parameter
        alpha = 0.1

        # fidelity = 0.5 * L2NormSquared(b=noisy_data)
        # fidelity = L1Norm(b=noisy_data)
        fidelity = KullbackLeibler(b=noisy_data, backend='numpy')

        # Setup and run the PDHG algorithm
        F = BlockFunction(alpha * MixedL21Norm(), fidelity)
        G = ZeroFunction()
        K = BlockOperator(GradientOperator(ig), IdentityOperator(ig))

        # Compute operator Norm
        normK = K.norm()

        # Primal & dual stepsizes
        sigma = 1./normK
        tau = 1./normK

        pdhg = PDHG(f=F, g=G, operator=K, tau=tau, sigma=sigma,
                    max_iteration=500, update_objective_interval=10)
<<<<<<< HEAD
        pdhg.run(verbose=0)
=======
        pdhg.run(500,verbose=0)
>>>>>>> ccf17f39

        sigma = 1
        tau = sigma/normK**2

        admm = LADMM(f=G, g=F, operator=K, tau=tau, sigma=sigma,
                     max_iteration=500, update_objective_interval=10)
<<<<<<< HEAD
        admm.run(verbose=0)
=======
        admm.run(500,verbose=0)
>>>>>>> ccf17f39
        np.testing.assert_almost_equal(
            admm.solution.array, pdhg.solution.array,  decimal=3)<|MERGE_RESOLUTION|>--- conflicted
+++ resolved
@@ -63,15 +63,11 @@
 
 # Fast Gradient Projection algorithm for Total Variation(TV)
 from cil.optimisation.functions import TotalVariation
-<<<<<<< HEAD
+
 from cil.plugins.ccpi_regularisation.functions import FGP_TV
 import logging
 from testclass import CCPiTestClass
 from utils import has_astra
-=======
-from testclass import CCPiTestClass
-from utils import has_astra, initialise_tests
->>>>>>> ccf17f39
 
 log = logging.getLogger(__name__)
 initialise_tests()
@@ -80,9 +76,7 @@
     from cil.plugins.astra import ProjectionOperator
 
 
-<<<<<<< HEAD
-class TestAlgorithms(CCPiTestClass):
-=======
+
 if has_cvxpy:
     import cvxpy
 
@@ -103,7 +97,6 @@
             rosen, self.x0, method=method, tol=1e-2)  # (1., 1.)
         # fixed (alpha=1, beta=100) same to Scipy, min at (alpha,alpha^2)
         self.f = Rosenbrock(alpha=1, beta=100)
->>>>>>> ccf17f39
 
     def test_GD(self):
         ig = ImageGeometry(12, 13, 14)
@@ -115,31 +108,17 @@
         identity = IdentityOperator(ig)
 
         norm2sq = LeastSquares(identity, b)
-<<<<<<< HEAD
-        rate = norm2sq.L / 3.
-
-        alg = GD(initial=initial,
-                 objective_function=norm2sq,
-                 rate=rate, atol=1e-9, rtol=1e-6)
-=======
+
         step_size = norm2sq.L / 3.
 
         alg = GD(initial=initial, objective_function=norm2sq, step_size=step_size,
                  atol=1e-9, rtol=1e-6)
->>>>>>> ccf17f39
         alg.max_iteration = 1000
         alg.run(1000,verbose=0)
         self.assertNumpyArrayAlmostEqual(alg.x.as_array(), b.as_array())
-<<<<<<< HEAD
-        alg = GD(initial=initial,
-                 objective_function=norm2sq,
-                 rate=rate, max_iteration=20,
-                 update_objective_interval=2,
-                 atol=1e-9, rtol=1e-6)
-=======
+
         alg = GD(initial=initial, objective_function=norm2sq, step_size=step_size,
                  atol=1e-9, rtol=1e-6, max_iteration=20, update_objective_interval=2)
->>>>>>> ccf17f39
         alg.max_iteration = 20
         self.assertTrue(alg.max_iteration == 20)
         self.assertTrue(alg.update_objective_interval == 2)
@@ -171,8 +150,6 @@
         alg.run(20, verbose=False)
         self.assertNumpyArrayAlmostEqual(alg.x.as_array(), b.as_array())
 
-<<<<<<< HEAD
-=======
     def test_gd_step_size_init(self):
         gd = GD(initial=self.initial, objective_function=self.f, step_size=0.002)
         self.assertEqual(gd.step_size_rule.step_size, 0.002)
@@ -244,7 +221,6 @@
         with self.assertRaises(TypeError):
             gd.step_size
 
->>>>>>> ccf17f39
     def test_GDArmijo(self):
         ig = ImageGeometry(12, 13, 14)
         initial = ig.allocate()
@@ -255,81 +231,19 @@
         identity = IdentityOperator(ig)
 
         norm2sq = LeastSquares(identity, b)
-<<<<<<< HEAD
-        rate = None
-
-        alg = GD(initial=initial,
-                 objective_function=norm2sq, rate=rate)
-=======
 
         alg = GD(initial=initial, objective_function=norm2sq)
->>>>>>> ccf17f39
         alg.max_iteration = 100
         alg.run(100, verbose=0)
         self.assertNumpyArrayAlmostEqual(alg.x.as_array(), b.as_array())
-<<<<<<< HEAD
-        alg = GD(initial=initial,
-                 objective_function=norm2sq,
-                 max_iteration=20,
-                 update_objective_interval=2)
-=======
         alg = GD(initial=initial, objective_function=norm2sq,
                  max_iteration=20, update_objective_interval=2)
->>>>>>> ccf17f39
         # alg.max_iteration = 20
         self.assertTrue(alg.max_iteration == 20)
         self.assertTrue(alg.update_objective_interval == 2)
         alg.run(20, verbose=0)
         self.assertNumpyArrayAlmostEqual(alg.x.as_array(), b.as_array())
 
-<<<<<<< HEAD
-    def test_GDArmijo2(self):
-
-        f = Rosenbrock(alpha=1., beta=100.)
-        vg = VectorGeometry(2)
-        x = vg.allocate('random_int', seed=2)
-        # x = vg.allocate('random', seed=1)
-        x.fill(numpy.asarray([10., -3.]))
-
-        max_iter = 10000
-        update_interval = 1000
-
-        alg = GD(x, f, max_iteration=max_iter,
-                 update_objective_interval=update_interval, alpha=1e6)
-
-        alg.run(verbose=0)
-
-        # this with 10k iterations
-        numpy.testing.assert_array_almost_equal(alg.get_output().as_array(), [
-                                                0.13463363, 0.01604593], decimal=5)
-        # this with 1m iterations
-        # numpy.testing.assert_array_almost_equal(alg.get_output().as_array(), [1,1], decimal = 1)
-        # numpy.testing.assert_array_almost_equal(alg.get_output().as_array(), [0.982744, 0.965725], decimal = 6)
-
-    def test_CGLS(self):
-        ig = ImageGeometry(10, 2)
-        numpy.random.seed(2)
-        initial = ig.allocate(1.)
-        b = ig.allocate('random')
-        identity = IdentityOperator(ig)
-
-        alg = CGLS(initial=initial, operator=identity, data=b)
-
-        np.testing.assert_array_equal(
-            initial.as_array(), alg.solution.as_array())
-
-        alg.max_iteration = 200
-        alg.run(20, verbose=0)
-        self.assertNumpyArrayAlmostEqual(alg.x.as_array(), b.as_array())
-
-        alg = CGLS(initial=initial, operator=identity, data=b,
-                   max_iteration=200, update_objective_interval=2)
-        self.assertTrue(alg.max_iteration == 200)
-        self.assertTrue(alg.update_objective_interval == 2)
-        alg.run(20, verbose=0)
-        self.assertNumpyArrayAlmostEqual(alg.x.as_array(), b.as_array())
-
-=======
     def test_gd_armijo_rosen(self):
         armj = ArmijoStepSizeRule(alpha=50, max_iterations=150)
         gd = GD(initial=self.initial, objective_function=self.f, step_size=armj,
@@ -343,7 +257,6 @@
 
 
 class TestFISTA(CCPiTestClass):
->>>>>>> ccf17f39
     def test_FISTA(self):
         ig = ImageGeometry(127, 139, 149)
         initial = ig.allocate()
@@ -355,11 +268,7 @@
 
         norm2sq = OperatorCompositionFunction(L2NormSquared(b=b), identity)
         opt = {'tol': 1e-4, 'memopt': False}
-<<<<<<< HEAD
-        logging.info("initial objective {}".format(norm2sq(initial)))
-=======
         log.info("initial objective %s", norm2sq(initial))
->>>>>>> ccf17f39
 
         alg = FISTA(initial=initial, f=norm2sq, g=ZeroFunction())
         alg.max_iteration = 2
@@ -420,11 +329,7 @@
         # ista run 10 iteration
         tmp_initial = ig.allocate()
         fista = FISTA(initial=tmp_initial, f=f, g=g, max_iteration=1)
-<<<<<<< HEAD
-        fista.run()
-=======
         fista.run(1)
->>>>>>> ccf17f39
 
         # fista update method
         t_old = 1
@@ -437,11 +342,7 @@
 
             x = g.proximal(y_old - step_size *
                            f.gradient(y_old), tau=step_size)
-<<<<<<< HEAD
-            t = 0.5*(1 + numpy.sqrt(1 + 4*(t_old**2)))
-=======
             t = 0.5*(1 + np.sqrt(1 + 4*(t_old**2)))
->>>>>>> ccf17f39
             y = x + ((t_old-1)/t) * (x - x_old)
 
             x_old.fill(x)
@@ -473,11 +374,7 @@
         norm2sq = LeastSquares(identity, b)
 
         opt = {'tol': 1e-4, 'memopt': False}
-<<<<<<< HEAD
-        logging.info("initial objective {}".format(norm2sq(initial)))
-=======
         log.info("initial objective %s", norm2sq(initial))
->>>>>>> ccf17f39
         alg = FISTA(initial=initial, f=norm2sq, g=ZeroFunction())
         alg.max_iteration = 2
         alg.run(20, verbose=0)
@@ -497,11 +394,7 @@
         initial = ig.allocate()
         b = initial.copy()
         # fill with random numbers
-<<<<<<< HEAD
-        b.fill(numpy.random.random(initial.shape))
-=======
         b.fill(np.random.random(initial.shape))
->>>>>>> ccf17f39
         initial = ig.allocate(ImageGeometry.RANDOM)
         identity = IdentityOperator(ig)
 
@@ -511,11 +404,6 @@
         # norm2sq.L = 2 * norm2sq.c * identity.norm()**2
         # norm2sq = OperatorCompositionFunction(L2NormSquared(b=b), identity)
         opt = {'tol': 1e-4, 'memopt': False}
-<<<<<<< HEAD
-        logging.info("initial objective".format(norm2sq(initial)))
-        with self.assertRaises(ValueError):
-            alg = FISTA(initial=initial, f=L1Norm(), g=ZeroFunction())
-=======
         log.info("initial objective %s", norm2sq(initial))
         with self.assertRaises(TypeError):
             alg = FISTA(initial=initial, f=L1Norm(), g=ZeroFunction())
@@ -723,7 +611,6 @@
 
 
 class TestPDHG(CCPiTestClass):
->>>>>>> ccf17f39
 
     def test_PDHG_Denoising(self):
         # adapted from demo PDHG_TV_Color_Denoising.py in CIL-Demos repository
@@ -786,11 +673,7 @@
         pdhg1.run(1000, verbose=0)
 
         rmse = (pdhg1.get_output() - data).norm() / data.as_array().size
-<<<<<<< HEAD
-        logging.info("RMSE {}".format(rmse))
-=======
         log.info("RMSE %F", rmse)
->>>>>>> ccf17f39
         self.assertLess(rmse, 2e-4)
 
         which_noise = 1
@@ -910,16 +793,9 @@
         # check warning message if condition is not satisfied
         sigma = 4
         tau = 1/3
-<<<<<<< HEAD
-        with warnings.catch_warnings(record=True) as wa:
-            pdhg = PDHG(f=f, g=g, operator=operator, tau=tau,
-                        sigma=sigma, max_iteration=10)
-            assert "Convergence criterion" in str(wa[0].message)
-=======
         with self.assertWarnsRegex(UserWarning, "Convergence criterion"):
             pdhg = PDHG(f=f, g=g, operator=operator, tau=tau,
                         sigma=sigma, max_iteration=10)
->>>>>>> ccf17f39
 
     def test_PDHG_strongly_convex_gamma_g(self):
         ig = ImageGeometry(3, 3)
@@ -936,17 +812,10 @@
         pdhg = PDHG(f=f, g=g, operator=operator, sigma=sigma, tau=tau,
                     max_iteration=5, gamma_g=0.5)
         pdhg.run(1, verbose=0)
-<<<<<<< HEAD
-        self.assertAlmostEquals(
-            pdhg.theta, 1.0 / np.sqrt(1 + 2 * pdhg.gamma_g * tau))
-        self.assertAlmostEquals(pdhg.tau, tau * pdhg.theta)
-        self.assertAlmostEquals(pdhg.sigma, sigma / pdhg.theta)
-=======
         self.assertAlmostEqual(
             pdhg.theta, 1.0 / np.sqrt(1 + 2 * pdhg.gamma_g * tau))
         self.assertAlmostEqual(pdhg.tau, tau * pdhg.theta)
         self.assertAlmostEqual(pdhg.sigma, sigma / pdhg.theta)
->>>>>>> ccf17f39
         pdhg.run(4, verbose=0)
         self.assertNotEqual(pdhg.sigma, sigma)
         self.assertNotEqual(pdhg.tau, tau)
@@ -976,17 +845,10 @@
         pdhg = PDHG(f=f, g=g, operator=operator, sigma=sigma, tau=tau,
                     max_iteration=5, gamma_fconj=0.5)
         pdhg.run(1, verbose=0)
-<<<<<<< HEAD
-        self.assertEquals(pdhg.theta, 1.0 / np.sqrt(1 +
-                          2 * pdhg.gamma_fconj * sigma))
-        self.assertEquals(pdhg.tau, tau / pdhg.theta)
-        self.assertEquals(pdhg.sigma, sigma * pdhg.theta)
-=======
         self.assertEqual(pdhg.theta, 1.0 / np.sqrt(1 +
                          2 * pdhg.gamma_fconj * sigma))
         self.assertEqual(pdhg.tau, tau / pdhg.theta)
         self.assertEqual(pdhg.sigma, sigma * pdhg.theta)
->>>>>>> ccf17f39
         pdhg.run(4, verbose=0)
         self.assertNotEqual(pdhg.sigma, sigma)
         self.assertNotEqual(pdhg.tau, tau)
@@ -996,22 +858,14 @@
             pdhg = PDHG(f=f, g=g, operator=operator, sigma=sigma, tau=tau,
                         max_iteration=5, gamma_fconj=-0.5)
         except ValueError as ve:
-<<<<<<< HEAD
-            logging.info(str(ve))
-=======
             log.info(str(ve))
->>>>>>> ccf17f39
 
         # check strongly convex constant not a number
         try:
             pdhg = PDHG(f=f, g=g, operator=operator, sigma=sigma, tau=tau,
                         max_iteration=5, gamma_fconj="-0.5")
         except ValueError as ve:
-<<<<<<< HEAD
-            logging.info(str(ve))
-=======
             log.info(str(ve))
->>>>>>> ccf17f39
 
     def test_PDHG_strongly_convex_both_fconj_and_g(self):
 
@@ -1027,44 +881,10 @@
                         gamma_g=0.5, gamma_fconj=0.5)
             pdhg.run(verbose=0)
         except ValueError as err:
-<<<<<<< HEAD
-            logging.info(str(err))
-
-    def test_FISTA_Denoising(self):
-        # adapted from demo FISTA_Tikhonov_Poisson_Denoising.py in CIL-Demos repository
-        data = dataexample.SHAPES.get()
-        ig = data.geometry
-        ag = ig
-        N = 300
-        # Create Noisy data with Poisson noise
-        scale = 5
-        noisy_data = applynoise.poisson(data/scale, seed=10) * scale
-
-        # Regularisation Parameter
-        alpha = 10
-
-        # Setup and run the FISTA algorithm
-        operator = GradientOperator(ig)
-        fid = KullbackLeibler(b=noisy_data)
-        reg = OperatorCompositionFunction(alpha * L2NormSquared(), operator)
-
-        initial = ig.allocate()
-        fista = FISTA(initial=initial, f=reg, g=fid)
-        fista.max_iteration = 3000
-        fista.update_objective_interval = 500
-        fista.run(verbose=0)
-        rmse = (fista.get_output() - data).norm() / data.as_array().size
-        logging.info("RMSE {}".format(rmse))
-        self.assertLess(rmse, 4.2e-4)
-
-
-class TestSIRT(unittest.TestCase):
-=======
             log.info(str(err))
 
 
 class TestSIRT(CCPiTestClass):
->>>>>>> ccf17f39
 
     def setUp(self):
         np.random.seed(10)
@@ -1095,12 +915,7 @@
         tmp_initial = self.ig.allocate()
         sirt = SIRT(initial=tmp_initial, operator=self.Aop,
                     data=self.bop, max_iteration=5)
-<<<<<<< HEAD
-        sirt.run()
-=======
         sirt.run(5)
->>>>>>> ccf17f39
-
         x = tmp_initial.copy()
         x_old = tmp_initial.copy()
 
@@ -1114,38 +929,22 @@
     def test_update_constraints(self):
         alg = SIRT(initial=self.initial2, operator=self.A2,
                    data=self.b2, max_iteration=20)
-<<<<<<< HEAD
-        alg.run(verbose=0)
-=======
         alg.run(20,verbose=0)
->>>>>>> ccf17f39
         np.testing.assert_array_almost_equal(alg.x.array, self.b2.array)
 
         alg = SIRT(initial=self.initial2, operator=self.A2,
                    data=self.b2, max_iteration=20, upper=0.3)
-<<<<<<< HEAD
-        alg.run(verbose=0)
-=======
         alg.run(20,verbose=0)
->>>>>>> ccf17f39
         np.testing.assert_almost_equal(alg.solution.max(), 0.3)
 
         alg = SIRT(initial=self.initial2, operator=self.A2,
                    data=self.b2, max_iteration=20, lower=0.7)
-<<<<<<< HEAD
-        alg.run(verbose=0)
-=======
         alg.run(20,verbose=0)
->>>>>>> ccf17f39
         np.testing.assert_almost_equal(alg.solution.min(), 0.7)
 
         alg = SIRT(initial=self.initial2, operator=self.A2, data=self.b2,
                    max_iteration=20, constraint=IndicatorBox(lower=0.1, upper=0.3))
-<<<<<<< HEAD
-        alg.run(verbose=0)
-=======
         alg.run(20,verbose=0)
->>>>>>> ccf17f39
         np.testing.assert_almost_equal(alg.solution.max(), 0.3)
         np.testing.assert_almost_equal(alg.solution.min(), 0.1)
 
@@ -1166,11 +965,7 @@
 
         self.assertEqual(alg.relaxation_parameter, 0.5)
 
-<<<<<<< HEAD
-        alg.run(verbose=0)
-=======
         alg.run(20,verbose=0)
->>>>>>> ccf17f39
         np.testing.assert_array_almost_equal(alg.x.array, self.b2.array)
 
         np.testing.assert_almost_equal(0.5 * alg.D.array, alg._Dscaled.array)
@@ -1184,13 +979,8 @@
         sirt = SIRT(initial=tmp_initial, operator=Aop_nan_inf,
                     data=self.bop, max_iteration=5)
 
-<<<<<<< HEAD
-        self.assertFalse(np.any(sirt.M == inf))
-        self.assertFalse(np.any(sirt.D == inf))
-=======
         self.assertFalse(np.any(sirt.M == np.inf))
         self.assertFalse(np.any(sirt.D == np.inf))
->>>>>>> ccf17f39
 
     def test_SIRT_remove_nan_or_inf_with_BlockDataContainer(self):
         np.random.seed(10)
@@ -1211,11 +1001,6 @@
         sirt = SIRT(initial=tmp_initial, operator=Aop,
                     data=bop, max_iteration=5)
         for el in sirt.M.containers:
-<<<<<<< HEAD
-            self.assertFalse(np.any(el == inf))
-
-        self.assertFalse(np.any(sirt.D == inf))
-=======
             self.assertFalse(np.any(el == np.inf))
 
         self.assertFalse(np.any(sirt.D == np.inf))
@@ -1246,26 +1031,21 @@
 
         self.assertNumpyArrayAlmostEqual(
             sirt.x.as_array(), ig.allocate(0.25).as_array(), 3)
->>>>>>> ccf17f39
 
 
 class TestSPDHG(CCPiTestClass):
     def setUp(self):
         data = dataexample.SIMPLE_PHANTOM_2D.get(size=(20, 20))
-
-<<<<<<< HEAD
         self.subsets = 10
-=======
+        
     @unittest.skipUnless(has_astra, "cil-astra not available")
     def test_SPDHG_vs_PDHG_implicit(self):
         data = dataexample.SIMPLE_PHANTOM_2D.get(size=(128, 128))
->>>>>>> ccf17f39
 
         ig = data.geometry
         ig.voxel_size_x = 0.1
         ig.voxel_size_y = 0.1
 
-<<<<<<< HEAD
         detectors = ig.shape[0]
         angles = np.linspace(0, np.pi, 90)
         ag = AcquisitionGeometry.create_Parallel2D().set_angles(
@@ -1428,8 +1208,6 @@
         ig.voxel_size_x = 0.1
         ig.voxel_size_y = 0.1
 
-=======
->>>>>>> ccf17f39
         detectors = ig.shape[0]
         angles = np.linspace(0, np.pi, 90)
         ag = AcquisitionGeometry.create_Parallel2D().set_angles(
@@ -1439,7 +1217,6 @@
 
         Aop = ProjectionOperator(ig, ag, dev)
 
-<<<<<<< HEAD
         sin = Aop.direct(data)
         partitioned_data = sin.partition(subsets, 'sequential')
         A = BlockOperator(
@@ -1477,8 +1254,6 @@
 
         Aop = ProjectionOperator(ig, ag, dev)
 
-=======
->>>>>>> ccf17f39
         sin = Aop.direct(data)
         # Create noisy data. Apply Gaussian noise
         noises = ['gaussian', 'poisson']
@@ -1515,19 +1290,12 @@
 
         # Setup and run the PDHG algorithm
         pdhg = PDHG(f=f, g=g, operator=operator, tau=tau, sigma=sigma,
-<<<<<<< HEAD
                     max_iteration=80,
                     update_objective_interval=1000)
-        pdhg.run(verbose=0)
+        pdhg.run(1000, verbose=0)
 
         subsets = 5
-=======
-                    max_iteration=1000,
-                    update_objective_interval=500)
-        pdhg.run(1000,verbose=0)
-
-        subsets = 10
->>>>>>> ccf17f39
+
         size_of_subsets = int(len(angles)/subsets)
         # take angles and create uniform subsets in uniform+sequential setting
         list_angles = [angles[i:i+size_of_subsets]
@@ -1551,7 +1319,6 @@
 
         g = BlockDataContainer(*AD_list)
 
-<<<<<<< HEAD
 
         ## block function
         F = BlockFunction(*[KullbackLeibler(b=g[i]) for i in range(subsets)]) 
@@ -1561,27 +1328,15 @@
         spdhg = SPDHG(f=F, g=G, operator=A,
                       max_iteration=250, sampler=Sampler.random_with_replacement(len(A), seed=2),
                       update_objective_interval=1000)
-=======
-        # block function
-        F = BlockFunction(*[KullbackLeibler(b=g[i]) for i in range(subsets)])
-        G = alpha * TotalVariation(50, 1e-4, lower=0, warm_start=True)
-
-        prob = [1/len(A)]*len(A)
-        spdhg = SPDHG(f=F, g=G, operator=A,
-                      max_iteration=1000,
-                      update_objective_interval=200, prob=prob)
->>>>>>> ccf17f39
+
         spdhg.run(1000, verbose=0)
 
         qm = (mae(spdhg.get_output(), pdhg.get_output()),
               mse(spdhg.get_output(), pdhg.get_output()),
               psnr(spdhg.get_output(), pdhg.get_output())
               )
-<<<<<<< HEAD
-        logging.info("Quality measures {}".format(qm))
-=======
+
         log.info("Quality measures %r", qm)
->>>>>>> ccf17f39
 
         np.testing.assert_almost_equal(mae(spdhg.get_output(), pdhg.get_output()),
                                        0.000335, decimal=3)
@@ -1590,11 +1345,8 @@
 
     @unittest.skipUnless(has_astra, "ccpi-astra not available")
     def test_SPDHG_vs_PDHG_explicit(self):
-<<<<<<< HEAD
         data = dataexample.SIMPLE_PHANTOM_2D.get(size=(16, 16))
-=======
-        data = dataexample.SIMPLE_PHANTOM_2D.get(size=(128, 128))
->>>>>>> ccf17f39
+
 
         ig = data.geometry
         ig.voxel_size_x = 0.1
@@ -1626,11 +1378,7 @@
             raise ValueError('Unsupported Noise ', noise)
 
         # %% 'explicit' SPDHG, scalar step-sizes
-<<<<<<< HEAD
         subsets = 5
-=======
-        subsets = 10
->>>>>>> ccf17f39
         size_of_subsets = int(len(angles)/subsets)
         # create Gradient operator
         op1 = GradientOperator(ig)
@@ -1663,14 +1411,9 @@
 
         prob = [1/(2*subsets)]*(len(A)-1) + [1/2]
         spdhg = SPDHG(f=F, g=G, operator=A,
-<<<<<<< HEAD
                       max_iteration=300,
                       update_objective_interval=300, sampler=Sampler.random_with_replacement(len(A), prob=prob, seed=10))
 
-=======
-                      max_iteration=1000,
-                      update_objective_interval=200, prob=prob)
->>>>>>> ccf17f39
         spdhg.run(1000, verbose=0)
 
         # %% 'explicit' PDHG, scalar step-sizes
@@ -1688,14 +1431,9 @@
         f = BlockFunction(f1, f2)
         # Setup and run the PDHG algorithm
         pdhg = PDHG(f=f, g=g, operator=operator, tau=tau, sigma=sigma)
-<<<<<<< HEAD
         pdhg.max_iteration = 300
         pdhg.update_objective_interval = 300
 
-=======
-        pdhg.max_iteration = 1000
-        pdhg.update_objective_interval = 200
->>>>>>> ccf17f39
         pdhg.run(1000, verbose=0)
 
         # %% show diff between PDHG and SPDHG
@@ -1707,74 +1445,15 @@
               mse(spdhg.get_output(), pdhg.get_output()),
               psnr(spdhg.get_output(), pdhg.get_output())
               )
-<<<<<<< HEAD
-        logging.info("Quality measures {}".format(qm))
-=======
+
         log.info("Quality measures: %r", qm)
->>>>>>> ccf17f39
         np.testing.assert_almost_equal(mae(spdhg.get_output(), pdhg.get_output()),
                                        0.00150, decimal=3)
         np.testing.assert_almost_equal(mse(spdhg.get_output(), pdhg.get_output()),
                                        1.68590e-05, decimal=3)
 
 
-<<<<<<< HEAD
-class PrintAlgo(Algorithm):
-    def __init__(self, **kwargs):
-        super(PrintAlgo, self).__init__(**kwargs)
-        # self.update_objective()
-        self.configured = True
-
-    def update(self):
-        self.x = - self.iteration
-        time.sleep(0.01)
-
-    def update_objective(self):
-        self.loss.append(self.iteration * self.iteration)
-
-
-class TestPrint(unittest.TestCase):
-    def test_print(self):
-        def callback(iteration, objective, solution):
-            print("I am being called ", iteration)
-        algo = PrintAlgo(update_objective_interval=10, max_iteration=1000)
-
-        algo.run(20, verbose=2, print_interval=2)
-        # it 0
-        # it 10
-        # it 20
-        # --- stop
-        algo.run(3, verbose=1, print_interval=2)
-        # it 20
-        # --- stop
-
-        algo.run(20, verbose=1, print_interval=7)
-        # it 20
-        # it 30
-        # -- stop
-
-        algo.run(20, verbose=1, very_verbose=False)
-        algo.run(20, verbose=2, print_interval=7, callback=callback)
-
-        logging.info(algo._iteration)
-        logging.info(algo.objective)
-        np.testing.assert_array_equal(
-            [-1, 10, 20, 30, 40, 50, 60, 70, 80], algo.iterations)
-        np.testing.assert_array_equal(
-            [1, 100, 400, 900, 1600, 2500, 3600, 4900, 6400], algo.objective)
-
-    def test_print2(self):
-        algo = PrintAlgo(update_objective_interval=4, max_iteration=1000)
-        algo.run(10, verbose=2, print_interval=2)
-        logging.info(algo.iteration)
-
-        algo.run(10, verbose=2, print_interval=2)
-        logging.info("{} {}".format(algo._iteration, algo.objective))
-
-        algo = PrintAlgo(update_objective_interval=4, max_iteration=1000)
-        algo.run(20, verbose=2, print_interval=2)
-
-=======
+
 class TestCallbacks(unittest.TestCase):
     class PrintAlgo(Algorithm):
         def __init__(self, update_objective_interval=10, **kwargs):
@@ -1836,7 +1515,6 @@
         algo = self.PrintAlgo()
         algo.run(20, callbacks=[EarlyStopping()])
         self.assertEqual(algo.iteration, 15)
->>>>>>> ccf17f39
 
 class TestADMM(unittest.TestCase):
     def setUp(self):
@@ -1848,11 +1526,7 @@
         self.alpha = 1
 
         self.fidelities = [0.5 * L2NormSquared(b=noisy_data), L1Norm(b=noisy_data),
-<<<<<<< HEAD
-                           KullbackLeibler(b=noisy_data, backend="numpy")]
-=======
                            KullbackLeibler(b=noisy_data, backend='numpy')]
->>>>>>> ccf17f39
 
         F = self.alpha * MixedL21Norm()
         K = GradientOperator(ig)
@@ -1888,14 +1562,9 @@
         admm.run(1, verbose=0)
 
         admm_noaxpby = LADMM(f=G, g=F, operator=K, tau=self.tau, sigma=self.sigma,
-<<<<<<< HEAD
-                             max_iteration=100, update_objective_interval=10, use_axpby=False)
-        admm_noaxpby.run(1, verbose=0)
-
-=======
                              max_iteration=100, update_objective_interval=10)
         admm_noaxpby.run(1, verbose=0)
->>>>>>> ccf17f39
+
         np.testing.assert_array_almost_equal(
             admm.solution.as_array(), admm_noaxpby.solution.as_array())
 
@@ -1927,21 +1596,13 @@
 
         pdhg = PDHG(f=F, g=G, operator=K, tau=tau, sigma=sigma,
                     max_iteration=500, update_objective_interval=10)
-<<<<<<< HEAD
-        pdhg.run(verbose=0)
-=======
         pdhg.run(500,verbose=0)
->>>>>>> ccf17f39
 
         sigma = 1
         tau = sigma/normK**2
 
         admm = LADMM(f=G, g=F, operator=K, tau=tau, sigma=sigma,
                      max_iteration=500, update_objective_interval=10)
-<<<<<<< HEAD
-        admm.run(verbose=0)
-=======
         admm.run(500,verbose=0)
->>>>>>> ccf17f39
         np.testing.assert_almost_equal(
             admm.solution.array, pdhg.solution.array,  decimal=3)