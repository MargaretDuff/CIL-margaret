--- conflicted
+++ resolved
@@ -89,7 +89,6 @@
         bg = BlockGeometry(ig, ig)
         # [(function, geometry, test_proximal, test_proximal_conjugate, test_gradient), ...]
         self.func_geom_test_list = [
-<<<<<<< HEAD
             (IndicatorBox(), ag, True, True, False),
             (KullbackLeibler(b=b, backend='numba'), ag, True, True, True),
             (KullbackLeibler(b=b, backend='numpy'), ag, True, True, True),
@@ -119,36 +118,7 @@
             (BlockFunction(L1Norm(),L2NormSquared()), bg, True, True, False),
             (BlockFunction(L2NormSquared(),L2NormSquared()), bg, True, True, True),
             (L1Sparsity(WaveletOperator(ig)), ig, True, True, False)
-=======
-            (IndicatorBox(), ag),
-            (KullbackLeibler(b=b, backend='numba'), ag),
-            (KullbackLeibler(b=b, backend='numpy'), ag),
-            (L1Norm(), ag),
-            (L1Norm(), ig),
-            (L1Norm(b=b), ag),
-            (L1Norm(b=b, weight=b), ag),
-            (TranslateFunction(L1Norm(), b), ag),
-            (TranslateFunction(L2NormSquared(), b), ag),
-            (L2NormSquared(), ag),
-            (scalar * L2NormSquared(), ag),
-            (SumFunction(L2NormSquared(), scalar * L2NormSquared()), ag),
-            (SumScalarFunction(L2NormSquared(), 3), ag),
-            (ConstantFunction(3), ag),
-            (ZeroFunction(), ag),
-            (L2NormSquared(b=b), ag),
-            (L2NormSquared(), ag),
-            (LeastSquares(A, b_ig, c, weight_ls), ig),
-            (LeastSquares(A, b_ig, c), ig),
-            (WeightedL2NormSquared(weight=b_ig), ig),
-            (TotalVariation(backend='c', warm_start=False, max_iteration=100), ig),
-            (TotalVariation(backend='numpy', warm_start=False, max_iteration=100), ig),
-            (OperatorCompositionFunction(L2NormSquared(), A), ig),
-            (MixedL21Norm(), bg),
-            (SmoothMixedL21Norm(epsilon=0.3), bg),
-            (MixedL11Norm(), bg),
-            (BlockFunction(L2NormSquared(),L2NormSquared()), bg),
-            (L1Sparsity(WaveletOperator(ig)), ig)
->>>>>>> b10d15d6
+
 
         ]
 
