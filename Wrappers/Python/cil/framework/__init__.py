#  Copyright 2024 United Kingdom Research and Innovation
#  Copyright 2024 The University of Manchester
#
#  Licensed under the Apache License, Version 2.0 (the "License");
#  you may not use this file except in compliance with the License.
#  You may obtain a copy of the License at
#
#      http://www.apache.org/licenses/LICENSE-2.0
#
#  Unless required by applicable law or agreed to in writing, software
#  distributed under the License is distributed on an "AS IS" BASIS,
#  WITHOUT WARRANTIES OR CONDITIONS OF ANY KIND, either express or implied.
#  See the License for the specific language governing permissions and
#  limitations under the License.
#
# Authors:
# CIL Developers, listed at: https://github.com/TomographicImaging/CIL/blob/master/NOTICE.txt
# Joshua DM Hellier (University of Manchester) [refactorer]

<<<<<<< HEAD
from .cilacc import cilacc
from .acquisition_data import AcquisitionData
from .acquisition_geometry import AcquisitionGeometry
from .system_configuration import SystemConfiguration
from .data_container import message, ImageGeometry, DataContainer, ImageData, VectorData, VectorGeometry
from .processors import DataProcessor, Processor, AX, PixelByPixelDataProcessor, CastDataContainer, find_key
from .block_data_container import BlockDataContainer
from .block_geometry import BlockGeometry
from .partitioner import Partitioner
from .label import acquisition_labels, image_labels, data_order, get_order_for_engine, check_order_for_engine
=======
import numpy
import sys
from datetime import timedelta, datetime
import warnings
from functools import reduce
from .framework import cilacc
from .framework import DataContainer
from .framework import ImageData, AcquisitionData
from .framework import ImageGeometry, AcquisitionGeometry
from .framework import VectorData, VectorGeometry
from .framework import find_key, message
from .framework import DataProcessor, Processor
from .framework import AX, PixelByPixelDataProcessor, CastDataContainer
from .block import BlockDataContainer
from .block import BlockGeometry
from .framework import DataOrder
from .framework import Partitioner
>>>>>>> eb254e0b
<|MERGE_RESOLUTION|>--- conflicted
+++ resolved
@@ -1,5 +1,5 @@
-#  Copyright 2024 United Kingdom Research and Innovation
-#  Copyright 2024 The University of Manchester
+#  Copyright 2019 United Kingdom Research and Innovation
+#  Copyright 2019 The University of Manchester
 #
 #  Licensed under the Apache License, Version 2.0 (the "License");
 #  you may not use this file except in compliance with the License.
@@ -15,35 +15,13 @@
 #
 # Authors:
 # CIL Developers, listed at: https://github.com/TomographicImaging/CIL/blob/master/NOTICE.txt
-# Joshua DM Hellier (University of Manchester) [refactorer]
 
-<<<<<<< HEAD
 from .cilacc import cilacc
 from .acquisition_data import AcquisitionData
 from .acquisition_geometry import AcquisitionGeometry
 from .system_configuration import SystemConfiguration
 from .data_container import message, ImageGeometry, DataContainer, ImageData, VectorData, VectorGeometry
 from .processors import DataProcessor, Processor, AX, PixelByPixelDataProcessor, CastDataContainer, find_key
-from .block_data_container import BlockDataContainer
-from .block_geometry import BlockGeometry
+from .block import BlockDataContainer, BlockGeometry
 from .partitioner import Partitioner
-from .label import acquisition_labels, image_labels, data_order, get_order_for_engine, check_order_for_engine
-=======
-import numpy
-import sys
-from datetime import timedelta, datetime
-import warnings
-from functools import reduce
-from .framework import cilacc
-from .framework import DataContainer
-from .framework import ImageData, AcquisitionData
-from .framework import ImageGeometry, AcquisitionGeometry
-from .framework import VectorData, VectorGeometry
-from .framework import find_key, message
-from .framework import DataProcessor, Processor
-from .framework import AX, PixelByPixelDataProcessor, CastDataContainer
-from .block import BlockDataContainer
-from .block import BlockGeometry
-from .framework import DataOrder
-from .framework import Partitioner
->>>>>>> eb254e0b
+from .label import acquisition_labels, image_labels, data_order, get_order_for_engine, check_order_for_engine