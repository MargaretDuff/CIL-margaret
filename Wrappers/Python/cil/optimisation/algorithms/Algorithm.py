#  Copyright 2019 United Kingdom Research and Innovation
#  Copyright 2019 The University of Manchester
#
#  Licensed under the Apache License, Version 2.0 (the "License");
#  you may not use this file except in compliance with the License.
#  You may obtain a copy of the License at
#
#      http://www.apache.org/licenses/LICENSE-2.0
#
#  Unless required by applicable law or agreed to in writing, software
#  distributed under the License is distributed on an "AS IS" BASIS,
#  WITHOUT WARRANTIES OR CONDITIONS OF ANY KIND, either express or implied.
#  See the License for the specific language governing permissions and
#  limitations under the License.
#
# Authors:
# CIL Developers, listed at: https://github.com/TomographicImaging/CIL/blob/master/NOTICE.txt
from itertools import count
from numbers import Integral
from typing import List, Optional
from warnings import warn

import numpy as np

from cil.optimisation.utilities.callbacks import Callback, LogfileCallback, _OldCallback, ProgressCallback


class Algorithm:
    r"""Base class providing minimal infrastructure for iterative algorithms.

   An iterative algorithm is designed to solve an optimization problem by repeatedly refining a solution. In CIL, we use iterative algorithms to minimize an objective function, often referred to as a loss. The process begins with an initial guess, and with each iteration, the algorithm updates the current solution based on the results of previous iterations (previous iterates). Iterative algorithms typically continue until a stopping criterion is met, indicating that an optimal or sufficiently good solution has been found. In CIL, stopping criteria can be implemented using a callback function (`cil.optimisation.utilities.callbacks`).
     
    The user is required to implement the :code:`set_up`, :code:`__init__`, :code:`update` and :code:`update_objective` methods.

    The method :code:`run` is available to run :code:`n` iterations. The method accepts :code:`callbacks`: a list of callables, each of which receive the current Algorithm object (which in turn contains the iteration number and the actual objective value) and can be used to trigger print to screens and other user interactions. The :code:`run` method will stop when the stopping criterion is met or `StopIteration` is raised.
    
    Parameters
    ----------
    update_objective_interval: int, optional, default 1
        The objective (or loss) is calculated and saved every `update_objective_interval`.  1 means every iteration, 2 every 2 iterations and so forth. This is by default 1 and should be increased when evaluating the objective is computationally expensive.
    """

    def __init__(self, update_objective_interval=1, max_iteration=None, log_file=None):

        self.iteration = -1
        self.__max_iteration = 1
        if max_iteration is not None:
            warn("use `Algorithm.run(iterations)` instead of `Algorithm(max_iteration)`", DeprecationWarning, stacklevel=2)
            self.__max_iteration = max_iteration
        self.__loss = []
        self.memopt = False
        self.configured = False
        self._iteration = []
        self.update_objective_interval = update_objective_interval
        # self.x = None
        self.iter_string = 'Iter'
        if log_file is not None:
            warn("use `run(callbacks=[LogfileCallback(log_file)])` instead of `log_file`",
                 DeprecationWarning, stacklevel=2)
            self.__log_file = log_file

    def set_up(self, *args, **kwargs):
        '''Set up the algorithm'''
        raise NotImplementedError
    def update(self):
        '''A single iteration of the algorithm'''
        raise NotImplementedError

    def should_stop(self):
        '''default stopping criterion: number of iterations

        The user can change this in concrete implementation of iterative algorithms.'''
        return self.iteration > self.max_iteration

    def __set_up_logger(self, *_, **__):
        """Do not use: this is being deprecated"""
        warn("use `run(callbacks=[LogfileCallback(log_file)])` instead", DeprecationWarning, stacklevel=2)

    def max_iteration_stop_criterion(self):
        """Do not use: this is being deprecated"""
        warn("use `should_stop()` instead of `max_iteration_stop_criterion()`", DeprecationWarning, stacklevel=2)
        return self.iteration > self.max_iteration

    def __iter__(self):
        '''Algorithm is an iterable'''
        return self

    def __next__(self):
        '''Algorithm is an iterable

        This method triggers :code:`update()` and :code:`update_objective()`
        '''
        if self.should_stop():
            raise StopIteration
        if self.iteration == -1 and self.update_objective_interval > 0:
            self._iteration.append(self.iteration)
            self.update_objective()
            self.iteration += 1
            return self.iteration
        if not self.configured:
            raise ValueError('Algorithm not configured correctly. Please run set_up.')
        self.update()
        self.iteration += 1

        self._update_previous_solution()

        if self.iteration >= 0 and self.update_objective_interval > 0 and\
            self.iteration % self.update_objective_interval == 0:

            self._iteration.append(self.iteration)
            self.update_objective()
        return self.iteration

    def _update_previous_solution(self):
        r""" An optional but common function that can be implemented by child classes to update a stored previous solution with the current one. 
        Best practice for memory efficiency would be to do this by the swapping of pointers:

        .. highlight:: python
        .. code-block:: python

            tmp = self.x_old
            self.x_old = self.x
            self.x = tmp

        """
        pass

    def get_output(self):
        r""" Returns the current solution. 
        
        Returns
        -------
        DataContainer
            The current solution 
             
        """
        return self.x

    def _provable_convergence_condition(self):
        r""" Checks if the algorithm set-up (e.g. chosen step-sizes or other parameters) meets a mathematical convergence criterion.
        
        Returns
        -------
        bool: Outcome of the convergence check  
        """
        raise NotImplementedError(" Convergence criterion is not implemented for this algorithm. ")

    def is_provably_convergent(self):
        r""" Check if the algorithm is convergent based on the provable convergence criterion.
        
        Returns
        -------
        Boolean
            Outcome of the convergence check  
        
        """
        return self._provable_convergence_condition()

    @property
    def solution(self):
        " Returns the current solution. "
        return self.get_output()

    def get_last_loss(self, return_all=False):
        r'''Returns the last stored value of the loss function. "Loss" is an alias for "objective value". If `update_objective_interval` is 1 it is the value of the objective at the current iteration. If update_objective_interval > 1 it is the last stored value.
        
        Parameters
        ----------
        return_all: Boolean, default is False
            If True, returns all the stored loss functions 
        
        Returns
        -------
        Float
            Last stored value of the loss function 
        
        '''
        try:
            objective = self.__loss[-1]
        except IndexError:
            objective = np.nan
        if isinstance(objective, list):
            return objective if return_all else objective[0]
        return [objective, np.nan, np.nan] if return_all else objective

    get_last_objective = get_last_loss # alias

    def update_objective(self):
        '''calculates the objective with the current solution'''
        raise NotImplementedError

    @property
    def iterations(self):
        '''returns the iterations at which the objective has been evaluated'''
        return self._iteration
    
    @property
    def loss(self):
        '''returns a list of the values of the objective (alias of loss) during the iteration

        The length of this list may be shorter than the number of iterations run when the `update_objective_interval` > 1
        '''
        return self.__loss

    objective = loss # alias

    @property
    def max_iteration(self):
        '''gets the maximum number of iterations'''
        return self.__max_iteration

    @max_iteration.setter
    def max_iteration(self, value):
        '''sets the maximum number of iterations'''
        assert isinstance(value, Integral) or np.isposinf(value)
        self.__max_iteration = value

    @property
    def update_objective_interval(self):
        '''gets the update_objective_interval'''
        return self.__update_objective_interval

    @update_objective_interval.setter
    def update_objective_interval(self, value):
        '''sets the update_objective_interval'''
        if not isinstance(value, Integral) or value < 0:
            raise ValueError('interval must be an integer >= 0')
        self.__update_objective_interval = value

    def run(self, iterations=None, callbacks: Optional[List[Callback]]=None, verbose=1, **kwargs):
<<<<<<< HEAD
        '''run upto :code:`iterations` with callbacks/logging.

        :param iterations: number of iterations to run. If not set the algorithm will
          run until :code:`should_stop()` is reached
        :param verbose: 0=quiet, 1=info, 2=debug
        :param callbacks: list of callables which are passed the current Algorithm
          object each iteration. Defaults to :code:`[ProgressCallback(verbose)]`.
        '''
        
        if iterations is None:
            raise ValueError("`run()` missing number of `iterations`")
=======
        r"""run upto :code:`iterations` with callbacks/logging.
        
        For a demonstration of callbacks see https://github.com/TomographicImaging/CIL-Demos/blob/main/misc/callback_demonstration.ipynb

        Parameters
        -----------
        iterations: int, default is None
            Number of iterations to run. If not set the algorithm will run until :code:`should_stop()` is reached
        callbacks: list of callables, default is Defaults to :code:`[ProgressCallback(verbose)]`
            List of callables which are passed the current Algorithm object each iteration. Defaults to :code:`[ProgressCallback(verbose)]`.
        verbose: 0=quiet, 1=info, 2=debug
            Passed to the default callback to determine the verbosity of the printed output. 
        """
>>>>>>> f8b513b5
        
        if 'print_interval' in kwargs:
            warn("use `TextProgressCallback(miniters)` instead of `run(print_interval)`",
                 DeprecationWarning, stacklevel=2)
        if np.isposinf(iterations):
            if callbacks is None:
                raise ValueError("Infinite iterations require a callback with a stopping criterion that raises `StopIteration`")
            else:
                warn("Infinite iterations require a callback with a stopping criterion that raises `StopIteration`", UserWarning, stacklevel=2)
        
        if callbacks is None:
            callbacks = [ProgressCallback(verbose=verbose)]
            
        
        # transform old-style callbacks into new
        callback = kwargs.get('callback', None)
        if callback is not None:
            callbacks.append(_OldCallback(callback, verbose=verbose))
        if hasattr(self, '__log_file'):
            callbacks.append(LogfileCallback(self.__log_file, verbose=verbose))

        if self.should_stop():
            print("Stop criterion has been reached.")
        

        if self.iteration == -1 and self.update_objective_interval>0:
            iterations+=1

        # call `__next__` upto `iterations` times or until `StopIteration` is raised
        self.max_iteration = self.iteration + iterations
        iters = (count(self.iteration) if np.isposinf(self.max_iteration)
                 else range(self.iteration, self.max_iteration))
        for _ in zip(iters, self):
            try:
                for callback in callbacks:
                    callback(self)
            except StopIteration:
                break

    def objective_to_dict(self, verbose=False):
        """Internal function to save and print objective functions"""
        obj = self.get_last_objective(return_all=verbose)
        if isinstance(obj, list) and len(obj) == 3:
            if not np.isnan(obj[1:]).all():
                return {'primal': obj[0], 'dual': obj[1], 'primal_dual': obj[2]}
            obj = obj[0]
        return {'objective': obj}

    def objective_to_string(self, verbose=False):
        """Do not use: this is being deprecated"""
        warn("consider using `run(callbacks=[LogfileCallback(log_file)])` instead", DeprecationWarning, stacklevel=2)
        return str(self.objective_to_dict(verbose=verbose))

    def verbose_output(self, *_, **__):
        """Do not use: this is being deprecated"""
        warn("use `run(callbacks=[ProgressCallback()])` instead", DeprecationWarning, stacklevel=2)

    def verbose_header(self, *_, **__):
        """Do not use: this is being deprecated"""
        warn("consider using `run(callbacks=[LogfileCallback(log_file)])` instead", DeprecationWarning, stacklevel=2)<|MERGE_RESOLUTION|>--- conflicted
+++ resolved
@@ -228,19 +228,6 @@
         self.__update_objective_interval = value
 
     def run(self, iterations=None, callbacks: Optional[List[Callback]]=None, verbose=1, **kwargs):
-<<<<<<< HEAD
-        '''run upto :code:`iterations` with callbacks/logging.
-
-        :param iterations: number of iterations to run. If not set the algorithm will
-          run until :code:`should_stop()` is reached
-        :param verbose: 0=quiet, 1=info, 2=debug
-        :param callbacks: list of callables which are passed the current Algorithm
-          object each iteration. Defaults to :code:`[ProgressCallback(verbose)]`.
-        '''
-        
-        if iterations is None:
-            raise ValueError("`run()` missing number of `iterations`")
-=======
         r"""run upto :code:`iterations` with callbacks/logging.
         
         For a demonstration of callbacks see https://github.com/TomographicImaging/CIL-Demos/blob/main/misc/callback_demonstration.ipynb
@@ -248,13 +235,15 @@
         Parameters
         -----------
         iterations: int, default is None
-            Number of iterations to run. If not set the algorithm will run until :code:`should_stop()` is reached
+            Number of iterations to run. If a positive infinity is passed, the algorithm will run indefinitely until a callback raises `StopIteration`.
         callbacks: list of callables, default is Defaults to :code:`[ProgressCallback(verbose)]`
             List of callables which are passed the current Algorithm object each iteration. Defaults to :code:`[ProgressCallback(verbose)]`.
         verbose: 0=quiet, 1=info, 2=debug
             Passed to the default callback to determine the verbosity of the printed output. 
         """
->>>>>>> f8b513b5
+        
+        if iterations is None:
+            raise ValueError("`run()` missing number of `iterations`")
         
         if 'print_interval' in kwargs:
             warn("use `TextProgressCallback(miniters)` instead of `run(print_interval)`",
