# -*- coding: utf-8 -*-
#   This work is part of the Core Imaging Library developed by
#   Visual Analytics and Imaging System Group of the Science Technology
#   Facilities Council, STFC

#   Copyright 2018 Edoardo Pasca

#   Licensed under the Apache License, Version 2.0 (the "License");
#   you may not use this file except in compliance with the License.
#   You may obtain a copy of the License at

#       http://www.apache.org/licenses/LICENSE-2.0

#   Unless required by applicable law or agreed to in writing, software
#   distributed under the License is distributed on an "AS IS" BASIS,
#   WITHOUT WARRANTIES OR CONDITIONS OF ANY KIND, either express or implied.
#   See the License for the specific language governing permissions and
#   limitations under the License.
"""
Created on Thu Feb 21 11:11:23 2019

@author: ofn77899
"""

from ccpi.optimisation.algorithms import Algorithm
<<<<<<< HEAD
from ccpi.optimisation.functions import Norm2Sq
=======
import numpy
>>>>>>> 218dc267

class CGLS(Algorithm):

    '''Conjugate Gradient Least Squares algorithm

    Parameters:
      x_init: initial guess
      operator: operator for forward/backward projections
      data: data to operate on
    '''
    def __init__(self, **kwargs):
        super(CGLS, self).__init__()
        self.x        = kwargs.get('x_init', None)
        self.operator = kwargs.get('operator', None)
        self.data     = kwargs.get('data', None)
        if self.x is not None and self.operator is not None and \
           self.data is not None:
            print ("Calling from creator")
            self.set_up(x_init  =kwargs['x_init'],
                               operator=kwargs['operator'],
                               data    =kwargs['data'])

    def set_up(self, x_init, operator , data ):

        self.r = data.copy()
        self.x = x_init.copy()

        self.operator = operator
        self.d = operator.adjoint(self.r)

        
        self.normr2 = self.d.squared_norm()
        
        self.s = self.operator.domain_geometry().allocate()
        #if isinstance(self.normr2, Iterable):
        #    self.normr2 = sum(self.normr2)
        #self.normr2 = numpy.sqrt(self.normr2)
        #print ("set_up" , self.normr2)
        n = Norm2Sq(operator, self.data)
        self.loss.append(n(x_init))
        self.configured = True

    def update(self):
        self.update_new()
    def update_old(self):
        Ad = self.operator.direct(self.d)
        #norm = (Ad*Ad).sum()
        #if isinstance(norm, Iterable):
        #    norm = sum(norm)
        norm = Ad.squared_norm()
        
        alpha = self.normr2/norm
        self.x += (self.d * alpha)
        self.r -= (Ad * alpha)
        s  = self.operator.adjoint(self.r)

        normr2_new = s.squared_norm()
        #if isinstance(normr2_new, Iterable):
        #    normr2_new = sum(normr2_new)
        #normr2_new = numpy.sqrt(normr2_new)
        #print (normr2_new)
        
        beta = normr2_new/self.normr2
        self.normr2 = normr2_new
        self.d = s + beta*self.d

    def update_new(self):

        Ad = self.operator.direct(self.d)
        norm = Ad.squared_norm()
        if norm == 0.:
            print ('cannot update solution')
            raise StopIteration()
        alpha = self.normr2/norm
        if alpha == 0.:
            print ('cannot update solution')
            raise StopIteration()
        self.d *= alpha
        Ad *= alpha
        self.r -= Ad
        if numpy.isnan(self.r.as_array()).any():
            print ("some nan")
            raise StopIteration()
        self.x += self.d
        
        self.operator.adjoint(self.r, out=self.s)
        s = self.s

        normr2_new = s.squared_norm()
        
        beta = normr2_new/self.normr2
        self.normr2 = normr2_new
        self.d *= (beta/alpha) 
        self.d += s

    def update_objective(self):
        a = self.r.squared_norm()
        if a is numpy.nan:
            raise StopIteration()
        self.loss.append(a)
        
#    def should_stop(self):
#        if self.iteration > 0:
#            x = self.get_last_objective()
#            a = x > 0
#            return self.max_iteration_stop_cryterion() or (not a)
#        else:
#            return False<|MERGE_RESOLUTION|>--- conflicted
+++ resolved
@@ -23,11 +23,8 @@
 """
 
 from ccpi.optimisation.algorithms import Algorithm
-<<<<<<< HEAD
 from ccpi.optimisation.functions import Norm2Sq
-=======
 import numpy
->>>>>>> 218dc267
 
 class CGLS(Algorithm):
 
