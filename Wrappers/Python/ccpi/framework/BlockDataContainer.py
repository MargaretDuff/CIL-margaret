--- conflicted
+++ resolved
@@ -98,10 +98,6 @@
                     a = el.is_compatible(other)
                 else:
                     a = el.shape == other.shape
-<<<<<<< HEAD
-#                print ("current element" , el.shape, "other ", other.shape, "same shape" , a)
-=======
->>>>>>> 18ec4ecf
                 ret = ret and a
             return ret
             #return self.get_item(0).shape == other.shape
