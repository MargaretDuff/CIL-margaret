--- conflicted
+++ resolved
@@ -1054,14 +1054,11 @@
         '''Returns the number of elements of the DataContainer'''
         return self.as_array().size
 
-<<<<<<< HEAD
-=======
     @property
     def dtype(self):
         '''Returns the type of the data array'''
         return self.as_array().dtype
 
->>>>>>> 653e9485
     
 class ImageData(DataContainer):
     '''DataContainer for holding 2D or 3D DataContainer'''
